use std::fmt::Write;

use bathbot_macros::EmbedData;
use bathbot_model::SnipeRecent;
use bathbot_util::{
    constants::OSU_BASE, datetime::HowLongAgoDynamic, numbers::round, AuthorBuilder, CowUtils,
    FooterBuilder, IntHasher,
};
use eyre::{Result, WrapErr};
use hashbrown::{hash_map::Entry, HashMap};
use rosu_v2::prelude::GameMode;

use crate::{
    commands::osu::Difference,
    core::Context,
    manager::redis::{osu::User, RedisData},
    pagination::Pages,
};

use super::ModsFormatter;

#[derive(EmbedData)]
pub struct SnipedDiffEmbed {
    description: String,
    thumbnail: String,
    title: &'static str,
    author: AuthorBuilder,
    footer: FooterBuilder,
}

impl SnipedDiffEmbed {
    pub async fn new(
        user: &RedisData<User>,
        diff: Difference,
        scores: &[SnipeRecent],
        pages: &Pages,
        star_map: &mut HashMap<u32, f32, IntHasher>,
        ctx: &Context,
    ) -> Result<Self> {
        let mut description = String::with_capacity(512);

        // not necessary but less ugly than the iterator
        #[allow(clippy::needless_range_loop)]
        for idx in pages.index()..scores.len().min(pages.index() + 5) {
            let score = &scores[idx];

            let stars = match score.stars {
                Some(stars) => *star_map
                    .entry(score.map_id)
                    .and_modify(|entry| *entry = stars)
                    .or_insert(stars),
                None => match star_map.entry(score.map_id) {
                    Entry::Occupied(e) => *e.get(),
                    Entry::Vacant(e) => {
                        let map = ctx
                            .osu_map()
                            .pp_map(score.map_id)
                            .await
                            .wrap_err("failed to get pp map")?;

                        let stars = ctx
                            .pp_parsed(&map, score.map_id, false, GameMode::Osu)
                            .difficulty()
                            .await
                            .stars();

                        *e.insert(stars as f32)
                    }
                },
            };

            let _ = write!(
                description,
                "**{idx}. [{artist} - {title} [{version}]]({OSU_BASE}b/{id}) {mods}**\n[{stars:.2}★] ~ ({acc}%) ~ ",
                idx = idx + 1,
                artist = score.artist.cow_escape_markdown(),
                title = score.title.cow_escape_markdown(),
                version = score.version.cow_escape_markdown(),
                id = score.map_id,
                mods = ModsFormatter::new(score.mods.unwrap_or_default()),
                acc = round(score.accuracy),
            );

            let _ = match diff {
                Difference::Gain => match score.sniped.as_deref().zip(score.sniped_id) {
                    Some((name, user_id)) => write!(
                        description,
                        "Sniped [{name}]({OSU_BASE}u/{user_id}) ",
                        name = name.cow_escape_markdown(),
                    ),
                    None => write!(description, "Unclaimed until "),
                },
                Difference::Loss => match score.sniper.as_deref() {
                    // should technically always be `Some` but huismetbenen is bugged
                    Some(name) => write!(
                        description,
                        "Sniped by [{name}]({OSU_BASE}u/{user_id}) ",
<<<<<<< HEAD
                        name = score.sniper.as_ref().cow_escape_markdown(),
=======
                        name = name.cow_escape_markdown(),
>>>>>>> c1ba9875
                        user_id = score.sniper_id,
                    ),
                    None => write!(
                        description,
                        "Sniped by [<unknown user>]({OSU_BASE}u/{})",
                        score.sniper_id
                    ),
                },
            };

            if let Some(ref date) = score.date {
                let _ = write!(description, "{}", HowLongAgoDynamic::new(date));
            } else {
                description.push_str("<unknown date>");
            }

            description.push('\n');
        }

        description.pop();

        let title = match diff {
            Difference::Gain => "New national #1s since last week",
            Difference::Loss => "Lost national #1s since last week",
        };

        let footer = FooterBuilder::new(format!(
            "Page {}/{} ~ Total: {}",
            pages.curr_page(),
            pages.last_page(),
            scores.len()
        ));

        Ok(Self {
            title,
            description,
            author: user.author_builder(),
            thumbnail: user.avatar_url().to_owned(),
            footer,
        })
    }
}<|MERGE_RESOLUTION|>--- conflicted
+++ resolved
@@ -95,11 +95,7 @@
                     Some(name) => write!(
                         description,
                         "Sniped by [{name}]({OSU_BASE}u/{user_id}) ",
-<<<<<<< HEAD
-                        name = score.sniper.as_ref().cow_escape_markdown(),
-=======
                         name = name.cow_escape_markdown(),
->>>>>>> c1ba9875
                         user_id = score.sniper_id,
                     ),
                     None => write!(
