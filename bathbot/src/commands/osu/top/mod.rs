use std::{
    borrow::Cow,
    cmp::{Ordering, Reverse},
    collections::HashMap,
    fmt::Write,
    mem,
    sync::Arc,
};

use bathbot_macros::{command, HasMods, HasName, SlashCommand};
use bathbot_model::{OsuTrackerMapsetEntry, ScoreSlim};
use bathbot_psql::model::configs::{GuildConfig, ListSize, MinimizedPp, ScoreSize};
use bathbot_util::{
    constants::{GENERAL_ISSUE, OSUTRACKER_ISSUE, OSU_API_ISSUE},
    matcher,
    numbers::round,
    osu::ModSelection,
    CowUtils, IntHasher,
};
use eyre::{Report, Result};
use rkyv::{Deserialize, Infallible};
use rosu_pp::{beatmap::BeatmapAttributesBuilder, GameMode as GameModePp};
use rosu_v2::{
    prelude::{
        GameModIntermode, GameMode, Grade, OsuError,
        RankStatus::{Approved, Loved, Qualified, Ranked},
        Score,
    },
    request::UserId,
};
use twilight_interactions::command::{CommandModel, CommandOption, CreateCommand, CreateOption};
use twilight_model::{
    guild::Permissions,
    id::{marker::UserMarker, Id},
};

pub use self::{if_::*, old::*};
use super::{require_link, user_not_found, HasMods, ModsResult, ScoreOrder};
use crate::{
    active::{
        impls::{TopPagination, TopScoreEdit},
        ActiveMessages,
    },
    commands::{GameModeOption, GradeOption},
    core::commands::{prefix::Args, CommandOrigin},
    manager::{
        redis::{osu::UserArgs, RedisData},
        OsuMap, OwnedReplayScore,
    },
    util::{
        interaction::InteractionCommand,
        query::{FilterCriteria, IFilterCriteria, Searchable, TopCriteria},
        ChannelExt, CheckPermissions, InteractionCommandExt,
    },
    Context,
};

mod if_;
mod old;

#[derive(CommandModel, CreateCommand, HasMods, SlashCommand)]
#[command(name = "top", desc = "Display the user's current top100")]
pub struct Top {
    #[command(desc = "Specify a gamemode")]
    mode: Option<GameModeOption>,
    #[command(desc = "Specify a username")]
    name: Option<String>,
    #[command(
        desc = "Choose how the scores should be ordered",
        help = "Choose how the scores should be ordered, defaults to `pp`."
    )]
    sort: Option<TopScoreOrder>,
    #[command(
        desc = "Filter mods (`+mods` for included, `+mods!` for exact, `-mods!` for excluded)",
        help = "Filter out all scores that don't match the specified mods.\n\
        Mods must be given as `+mods` for included mods, `+mods!` for exact mods, \
        or `-mods!` for excluded mods.\n\
        Examples:\n\
        - `+hd`: Scores must have at least `HD` but can also have more other mods\n\
        - `+hdhr!`: Scores must have exactly `HDHR`\n\
        - `-ezhd!`: Scores must have neither `EZ` nor `HD` e.g. `HDDT` would get filtered out\n\
        - `-nm!`: Scores can not be nomod so there must be any other mod"
    )]
    mods: Option<String>,
    #[command(min_value = 1, max_value = 100, desc = "Choose a specific score index")]
    index: Option<u32>,
    #[command(
        desc = "Specify a linked discord user",
        help = "Instead of specifying an osu! username with the `name` option, \
        you can use this option to choose a discord user.\n\
        Only works on users who have used the `/link` command."
    )]
    discord: Option<Id<UserMarker>>,
    #[command(desc = "Reverse the resulting score list")]
    reverse: Option<bool>,
    #[command(
        desc = "Specify a search query containing artist, difficulty, AR, BPM, ...",
        help = "Filter out scores similarly as you filter maps in osu! itself.\n\
        You can specify the artist, creator, difficulty, title, or limit values such as \
        ar, cs, hp, od, bpm, length, stars, pp, acc, score, misses, date or ranked_date \
        e.g. `ar>10 od>=9 ranked<2017-01-01 creator=monstrata acc>99 acc<=99.5`."
    )]
    query: Option<String>,
    #[command(desc = "Consider only scores with this grade")]
    grade: Option<GradeOption>,
    #[command(
        desc = "Specify if you want to filter out farm maps",
        help = "Specify if you want to filter out farm maps.\n\
        A map counts as farmy if its mapset appears in the top 727 \
        sets based on how often the set is in people's top100 scores.\n\
        The list of mapsets can be checked with `/popular mapsets` or \
        on [here](https://osutracker.com/stats)"
    )]
    farm: Option<FarmFilter>,
    #[command(desc = "Filter out all scores that don't have a perfect combo")]
    perfect_combo: Option<bool>,
    #[command(
        desc = "Size of the embed",
        help = "Size of the embed.\n\
        `Condensed` shows 10 scores, `Detailed` shows 5, and `Single` shows 1.\n\
        The default can be set with the `/config` command."
    )]
    size: Option<ListSize>,
}

#[derive(Copy, Clone, Default, CommandOption, CreateOption, Eq, PartialEq)]
pub enum TopScoreOrder {
    #[option(name = "Accuracy", value = "acc")]
    Acc,
    #[option(name = "BPM", value = "bpm")]
    Bpm,
    #[option(name = "Combo", value = "combo")]
    Combo,
    #[option(name = "Date", value = "date")]
    Date,
    #[option(name = "Common farm", value = "farm")]
    Farm,
    #[option(name = "Length", value = "len")]
    Length,
    #[option(name = "Map ranked date", value = "ranked_date")]
    RankedDate,
    #[option(name = "Misses", value = "miss")]
    Misses,
    #[default]
    #[option(name = "PP", value = "pp")]
    Pp,
    #[option(name = "Score", value = "score")]
    Score,
    #[option(name = "Stars", value = "stars")]
    Stars,
}

impl From<ScoreOrder> for TopScoreOrder {
    #[inline]
    fn from(sort_by: ScoreOrder) -> Self {
        match sort_by {
            ScoreOrder::Acc => Self::Acc,
            ScoreOrder::Bpm => Self::Bpm,
            ScoreOrder::Combo => Self::Combo,
            ScoreOrder::Date => Self::Date,
            ScoreOrder::Length => Self::Length,
            ScoreOrder::Misses => Self::Misses,
            ScoreOrder::Pp => Self::Pp,
            ScoreOrder::RankedDate => Self::RankedDate,
            ScoreOrder::Score => Self::Score,
            ScoreOrder::Stars => Self::Stars,
        }
    }
}

#[derive(CommandOption, CreateOption)]
pub enum FarmFilter {
    #[option(name = "No farm", value = "no_farm")]
    NoFarm,
    #[option(name = "Only farm", value = "only_farm")]
    OnlyFarm,
}

#[command]
#[desc("Display a user's top plays")]
#[help(
    "Display a user's top plays.\n\
     Mods can be specified through the usual `+_`, `+_!`, `-_!` syntax.\n\
     There are also multiple options you can set by specifying `key=value`.\n\
     These are the keys with their values:\n\
     - `acc`: single number or two numbers of the form `a..b` e.g. `acc=97.5..98`\n\
     - `combo`: single integer or two integers of the form `a..b` e.g. `combo=500..1234`\n\
     - `grade`: `SS`, `S`, `A`, `B`, `C`, or `D`\n\
     - `sort`: `acc`, `combo`, `date` (= `rb` command), `length`, or `position` (default)\n\
     - `reverse`: `true` or `false` (default)\n\
     \n\
     Instead of showing the scores in a list, you can also __show a single score__ by \
     specifying a number right after the command, e.g. `<top2 badewanne3`."
)]
#[usage(
    "[username] [mods] [acc=number[..number]] [combo=integer[..integer]] \
    [grade=SS/S/A/B/C/D] [sort=acc/combo/date/length/position] [reverse=true/false]"
)]
#[examples(
    "badewanne3 acc=97.34..99.5 grade=A +hdhr sort=combo",
    "vaxei -dt! combo=1234 sort=length",
    "peppy combo=200..500 grade=B reverse=true"
)]
#[aliases("topscores", "toposu", "topstd", "topstandard", "topo", "tops")]
#[group(Osu)]
async fn prefix_top(ctx: Arc<Context>, msg: &Message, args: Args<'_>) -> Result<()> {
    match TopArgs::args(None, args) {
        Ok(args) => top(ctx, msg.into(), args).await,
        Err(content) => {
            msg.error(&ctx, content).await?;

            Ok(())
        }
    }
}

#[command]
#[desc("Display a user's top mania plays")]
#[help(
    "Display a user's top mania plays.\n\
    Mods can be specified through the usual `+_`, `+_!`, `-_!` syntax.\n\
    There are also multiple options you can set by specifying `key=value`.\n\
    These are the keys with their values:\n\
    - `acc`: single number or two numbers of the form `a..b` e.g. `acc=97.5..98`\n\
    - `combo`: single integer or two integers of the form `a..b` e.g. `combo=500..1234`\n\
    - `grade`: `SS`, `S`, `A`, `B`, `C`, or `D`\n\
    - `sort`: `acc`, `combo`, `date` (= `rbm` command), `length`, or `position` (default)\n\
    - `reverse`: `true` or `false` (default)\n\
    \n\
    Instead of showing the scores in a list, you can also __show a single score__ by \
    specifying a number right after the command, e.g. `<topm2 badewanne3`."
)]
#[usage(
    "[username] [mods] [acc=number[..number]] [combo=integer[..integer]] \
    [grade=SS/S/A/B/C/D] [sort=acc/combo/date/length/position] [reverse=true/false]"
)]
#[examples(
    "badewanne3 acc=97.34..99.5 grade=A +hdhr sort=combo",
    "vaxei -dt! combo=1234 sort=length",
    "peppy combo=200..500 grade=B reverse=true"
)]
#[alias("topm")]
#[group(Mania)]
async fn prefix_topmania(ctx: Arc<Context>, msg: &Message, args: Args<'_>) -> Result<()> {
    match TopArgs::args(Some(GameMode::Mania), args) {
        Ok(args) => top(ctx, msg.into(), args).await,
        Err(content) => {
            msg.error(&ctx, content).await?;

            Ok(())
        }
    }
}

#[command]
#[desc("Display a user's top taiko plays")]
#[help(
    "Display a user's top taiko plays.\n\
    Mods can be specified through the usual `+_`, `+_!`, `-_!` syntax.\n\
    There are also multiple options you can set by specifying `key=value`.\n\
    These are the keys with their values:\n\
    - `acc`: single number or two numbers of the form `a..b` e.g. `acc=97.5..98`\n\
    - `combo`: single integer or two integers of the form `a..b` e.g. `combo=500..1234`\n\
    - `grade`: `SS`, `S`, `A`, `B`, `C`, or `D`\n\
    - `sort`: `acc`, `combo`, `date` (= `rbt` command), `length`, or `position` (default)\n\
    - `reverse`: `true` or `false` (default)\n\
    \n\
    Instead of showing the scores in a list, you can also __show a single score__ by \
    specifying a number right after the command, e.g. `<topt2 badewanne3`."
)]
#[usage(
    "[username] [mods] [acc=number[..number]] [combo=integer[..integer]] \
    [grade=SS/S/A/B/C/D] [sort=acc/combo/date/length/position] [reverse=true/false]"
)]
#[examples(
    "badewanne3 acc=97.34..99.5 grade=A +hdhr sort=combo",
    "vaxei -dt! combo=1234 sort=length",
    "peppy combo=200..500 grade=B reverse=true"
)]
#[alias("topt")]
#[group(Taiko)]
async fn prefix_toptaiko(ctx: Arc<Context>, msg: &Message, args: Args<'_>) -> Result<()> {
    match TopArgs::args(Some(GameMode::Taiko), args) {
        Ok(args) => top(ctx, msg.into(), args).await,
        Err(content) => {
            msg.error(&ctx, content).await?;

            Ok(())
        }
    }
}

#[command]
#[desc("Display a user's top ctb plays")]
#[help(
    "Display a user's top ctb plays.\n\
    Mods can be specified through the usual `+_`, `+_!`, `-_!` syntax.\n\
    There are also multiple options you can set by specifying `key=value`.\n\
    These are the keys with their values:\n\
    - `acc`: single number or two numbers of the form `a..b` e.g. `acc=97.5..98`\n\
    - `combo`: single integer or two integers of the form `a..b` e.g. `combo=500..1234`\n\
    - `grade`: `SS`, `S`, `A`, `B`, `C`, or `D`\n\
    - `sort`: `acc`, `combo`, `date` (= `rbc` command), `length`, or `position` (default)\n\
    - `reverse`: `true` or `false` (default)\n\
    \n\
    Instead of showing the scores in a list, you can also __show a single score__ by \
    specifying a number right after the command, e.g. `<topc2 badewanne3`."
)]
#[usage(
    "[username] [mods] [acc=number[..number]] [combo=integer[..integer]] \
   [grade=SS/S/A/B/C/D] [sort=acc/combo/date/length/position] [reverse=true/false]"
)]
#[examples(
    "badewanne3 acc=97.34..99.5 grade=A +hdhr sort=combo",
    "vaxei -dt! combo=1234 sort=length",
    "peppy combo=200..500 grade=B reverse=true"
)]
#[alias("topc", "topcatch", "topcatchthebeat")]
#[group(Catch)]
async fn prefix_topctb(ctx: Arc<Context>, msg: &Message, args: Args<'_>) -> Result<()> {
    match TopArgs::args(Some(GameMode::Catch), args) {
        Ok(args) => top(ctx, msg.into(), args).await,
        Err(content) => {
            msg.error(&ctx, content).await?;

            Ok(())
        }
    }
}

#[command]
#[desc("Sort a user's top plays by date")]
#[help(
    "Display a user's most recent top plays.\n\
    Mods can be specified through the usual `+_`, `+_!`, `-_!` syntax.\n\
    There are also multiple options you can set by specifying `key=value`.\n\
    These are the keys with their values:\n\
    - `acc`: single number or two numbers of the form `a..b` e.g. `acc=97.5..98`\n\
    - `combo`: single integer or two integers of the form `a..b` e.g. `combo=500..1234`\n\
    - `grade`: `SS`, `S`, `A`, `B`, `C`, or `D`\n\
    - `reverse`: `true` or `false` (default)\n\
    \n\
    Instead of showing the scores in a list, you can also __show a single score__ by \
    specifying a number right after the command, e.g. `<rb2 badewanne3`."
)]
#[usage(
    "[username] [mods] [acc=number[..number]] [combo=integer[..integer]] [grade=SS/S/A/B/C/D] [reverse=true/false]"
)]
#[examples(
    "badewanne3 acc=97.34..99.5 grade=A +hdhr",
    "vaxei -dt! combo=1234",
    "peppy combo=200..500 grade=B reverse=true"
)]
#[alias(
    "rb",
    "rbo",
    "rbs",
    "recentbestosu",
    "recentbeststd",
    "recentbeststandard"
)]
#[group(Osu)]
async fn prefix_recentbest(ctx: Arc<Context>, msg: &Message, args: Args<'_>) -> Result<()> {
    match TopArgs::args(None, args) {
        Ok(mut args) => {
            args.sort_by = TopScoreOrder::Date;

            top(ctx, msg.into(), args).await
        }
        Err(content) => {
            msg.error(&ctx, content).await?;

            Ok(())
        }
    }
}

#[command]
#[desc("Sort a user's top mania plays by date")]
#[help(
    "Display a user's most recent top mania plays.\n\
    Mods can be specified through the usual `+_`, `+_!`, `-_!` syntax.\n\
    There are also multiple options you can set by specifying `key=value`.\n\
    These are the keys with their values:\n\
    - `acc`: single number or two numbers of the form `a..b` e.g. `acc=97.5..98`\n\
    - `combo`: single integer or two integers of the form `a..b` e.g. `combo=500..1234`\n\
    - `grade`: `SS`, `S`, `A`, `B`, `C`, or `D`\n\
    - `reverse`: `true` or `false` (default)\n\
    \n\
    Instead of showing the scores in a list, you can also __show a single score__ by \
    specifying a number right after the command, e.g. `<rbm2 badewanne3`."
)]
#[usage(
    "[username] [mods] [acc=number[..number]] [combo=integer[..integer]] [grade=SS/S/A/B/C/D] [reverse=true/false]"
)]
#[examples(
    "badewanne3 acc=97.34..99.5 grade=A +hdhr",
    "vaxei -dt! combo=1234",
    "peppy combo=200..500 grade=B reverse=true"
)]
#[alias("rbm")]
#[group(Mania)]
async fn prefix_recentbestmania(ctx: Arc<Context>, msg: &Message, args: Args<'_>) -> Result<()> {
    match TopArgs::args(Some(GameMode::Mania), args) {
        Ok(mut args) => {
            args.sort_by = TopScoreOrder::Date;

            top(ctx, msg.into(), args).await
        }
        Err(content) => {
            msg.error(&ctx, content).await?;

            Ok(())
        }
    }
}

#[command]
#[desc("Sort a user's top taiko plays by date")]
#[help(
    "Display a user's most recent top taiko plays.\n\
    Mods can be specified through the usual `+_`, `+_!`, `-_!` syntax.\n\
    There are also multiple options you can set by specifying `key=value`.\n\
    These are the keys with their values:\n\
    - `acc`: single number or two numbers of the form `a..b` e.g. `acc=97.5..98`\n\
    - `combo`: single integer or two integers of the form `a..b` e.g. `combo=500..1234`\n\
    - `grade`: `SS`, `S`, `A`, `B`, `C`, or `D`\n\
    - `reverse`: `true` or `false` (default)\n\
    \n\
    Instead of showing the scores in a list, you can also __show a single score__ by \
    specifying a number right after the command, e.g. `<rbt2 badewanne3`."
)]
#[usage(
    "[username] [mods] [acc=number[..number]] [combo=integer[..integer]] [grade=SS/S/A/B/C/D] [reverse=true/false]"
)]
#[examples(
    "badewanne3 acc=97.34..99.5 grade=A +hdhr",
    "vaxei -dt! combo=1234",
    "peppy combo=200..500 grade=B reverse=true"
)]
#[alias("rbt")]
#[group(Taiko)]
async fn prefix_recentbesttaiko(ctx: Arc<Context>, msg: &Message, args: Args<'_>) -> Result<()> {
    match TopArgs::args(Some(GameMode::Taiko), args) {
        Ok(mut args) => {
            args.sort_by = TopScoreOrder::Date;

            top(ctx, msg.into(), args).await
        }
        Err(content) => {
            msg.error(&ctx, content).await?;

            Ok(())
        }
    }
}

#[command]
#[desc("Sort a user's top ctb plays by date")]
#[help(
    "Display a user's most recent top ctb plays.\n\
    Mods can be specified through the usual `+_`, `+_!`, `-_!` syntax.\n\
    There are also multiple options you can set by specifying `key=value`.\n\
    These are the keys with their values:\n\
    - `acc`: single number or two numbers of the form `a..b` e.g. `acc=97.5..98`\n\
    - `combo`: single integer or two integers of the form `a..b` e.g. `combo=500..1234`\n\
    - `grade`: `SS`, `S`, `A`, `B`, `C`, or `D`\n\
    - `reverse`: `true` or `false` (default)\n\
    \n\
    Instead of showing the scores in a list, you can also __show a single score__ by \
    specifying a number right after the command, e.g. `<rbc2 badewanne3`."
)]
#[usage(
    "[username] [mods] [acc=number[..number]] [combo=integer[..integer]] [grade=SS/S/A/B/C/D] [reverse=true/false]"
)]
#[examples(
    "badewanne3 acc=97.34..99.5 grade=A +hdhr",
    "vaxei -dt! combo=1234",
    "peppy combo=200..500 grade=B reverse=true"
)]
#[alias("rbc")]
#[group(Catch)]
async fn prefix_recentbestctb(ctx: Arc<Context>, msg: &Message, args: Args<'_>) -> Result<()> {
    match TopArgs::args(Some(GameMode::Catch), args) {
        Ok(mut args) => {
            args.sort_by = TopScoreOrder::Date;

            top(ctx, msg.into(), args).await
        }
        Err(content) => {
            msg.error(&ctx, content).await?;

            Ok(())
        }
    }
}

async fn slash_top(ctx: Arc<Context>, mut command: InteractionCommand) -> Result<()> {
    let args = Top::from_interaction(command.input_data())?;

    match TopArgs::try_from(args) {
        Ok(args) => top(ctx, (&mut command).into(), args).await,
        Err(content) => {
            command.error(&ctx, content).await?;

            Ok(())
        }
    }
}

#[derive(HasName)]
pub struct TopArgs<'a> {
    pub name: Option<Cow<'a, str>>,
    pub discord: Option<Id<UserMarker>>,
    pub mode: Option<GameMode>,
    pub mods: Option<ModSelection>,
    pub min_acc: Option<f32>,
    pub max_acc: Option<f32>,
    pub min_combo: Option<u32>,
    pub max_combo: Option<u32>,
    pub grade: Option<Grade>,
    pub sort_by: TopScoreOrder,
    pub reverse: bool,
    pub perfect_combo: Option<bool>,
    pub index: Option<usize>,
    pub query: Option<String>,
    pub farm: Option<FarmFilter>,
    pub size: Option<ListSize>,
    pub has_dash_r: bool,
    pub has_dash_p_or_i: bool,
}

impl<'m> TopArgs<'m> {
    const ERR_PARSE_ACC: &'static str = "Failed to parse `accuracy`.\n\
        Must be either decimal number \
        or two decimal numbers of the form `a..b` e.g. `97.5..98.5`.";
    const ERR_PARSE_COMBO: &'static str = "Failed to parse `combo`.\n\
        Must be either a positive integer \
        or two positive integers of the form `a..b` e.g. `501..1234`.";
    pub const ERR_PARSE_MODS: &'static str = "Failed to parse mods.\n\
        If you want included mods, specify it e.g. as `+hrdt`.\n\
        If you want exact mods, specify it e.g. as `+hdhr!`.\n\
        And if you want to exclude mods, specify it e.g. as `-hdnf!`.";

    fn args(mode: Option<GameMode>, args: Args<'m>) -> Result<Self, Cow<'static, str>> {
        let mut name = None;
        let mut discord = None;
        let mut mods = None;
        let mut acc_min = None;
        let mut acc_max = None;
        let mut combo_min = None;
        let mut combo_max = None;
        let mut grade = None;
        let mut sort_by = None;
        let mut reverse = None;
        let mut has_dash_r = None;
        let mut has_dash_p_or_i = None;
        let num = args.num;

        for arg in args.map(|arg| arg.cow_to_ascii_lowercase()) {
            if arg.as_ref() == "-r" {
                has_dash_r = Some(true);
            } else if matches!(arg.as_ref(), "-p" | "-i") {
                has_dash_p_or_i = Some(true);
            } else if let Some(idx) = arg.find('=').filter(|&i| i > 0) {
                let key = &arg[..idx];
                let value = arg[idx + 1..].trim_end();

                match key {
                    "acc" | "accuracy" | "a" => match value.find("..") {
                        Some(idx) => {
                            let bot = &value[..idx];
                            let top = &value[idx + 2..];

                            let mut min = if bot.is_empty() {
                                0.0
                            } else if let Ok(num) = bot.parse::<f32>() {
                                num.clamp(0.0, 100.0)
                            } else {
                                return Err(Self::ERR_PARSE_ACC.into());
                            };

                            let mut max = if top.is_empty() {
                                100.0
                            } else if let Ok(num) = top.parse::<f32>() {
                                num.clamp(0.0, 100.0)
                            } else {
                                return Err(Self::ERR_PARSE_ACC.into());
                            };

                            if min > max {
                                mem::swap(&mut min, &mut max);
                            }

                            acc_min = Some(min);
                            acc_max = Some(max);
                        }
                        None => match value.parse() {
                            Ok(num) => acc_min = Some(num),
                            Err(_) => return Err(Self::ERR_PARSE_ACC.into()),
                        },
                    },
                    "combo" | "c" => match value.find("..") {
                        Some(idx) => {
                            let bot = &value[..idx];
                            let top = &value[idx + 2..];

                            let mut min = if bot.is_empty() {
                                0
                            } else if let Ok(num) = bot.parse() {
                                num
                            } else {
                                return Err(Self::ERR_PARSE_COMBO.into());
                            };

                            let mut max = top.parse().ok();

                            if let Some(ref mut max) = max {
                                if min > *max {
                                    mem::swap(&mut min, max);
                                }
                            }

                            combo_min = Some(min);
                            combo_max = max;
                        }
                        None => match value.parse() {
                            Ok(num) => combo_min = Some(num),
                            Err(_) => return Err(Self::ERR_PARSE_COMBO.into()),
                        },
                    },
                    "grade" | "g" => match value.parse::<GradeOption>() {
                        Ok(grade_) => grade = Some(grade_.into()),
                        Err(content) => return Err(content.into()),
                    },
                    "sort" | "s" | "order" | "ordering" => match value {
                        "acc" | "a" | "accuracy" => sort_by = Some(ScoreOrder::Acc),
                        "combo" | "c" => sort_by = Some(ScoreOrder::Combo),
                        "date" | "d" | "recent" | "r" => sort_by = Some(ScoreOrder::Date),
                        "length" | "len" | "l" => sort_by = Some(ScoreOrder::Length),
                        "pp" | "p" => sort_by = Some(ScoreOrder::Pp),
                        _ => {
                            let content = "Failed to parse `sort`.\n\
                            Must be either `acc`, `combo`, `date`, `length`, or `pp`";

                            return Err(content.into());
                        }
                    },
                    "mods" => match matcher::get_mods(value) {
                        Some(mods_) => mods = Some(mods_),
                        None => return Err(Self::ERR_PARSE_MODS.into()),
                    },
                    "reverse" | "r" => match value {
                        "true" | "t" | "1" => reverse = Some(true),
                        "false" | "f" | "0" => reverse = Some(false),
                        _ => {
                            let content =
                                "Failed to parse `reverse`. Must be either `true` or `false`.";

                            return Err(content.into());
                        }
                    },
                    _ => {
                        let content = format!(
                            "Unrecognized option `{key}`.\n\
                            Available options are: `acc`, `combo`, `sort`, `grade`, or `reverse`."
                        );

                        return Err(content.into());
                    }
                }
            } else if let Some(mods_) = matcher::get_mods(arg.as_ref()) {
                mods = Some(mods_);
            } else {
                match matcher::get_mention_user(arg.as_ref()) {
                    Some(id) => discord = Some(id),
                    None => name = Some(arg),
                }
            }
        }

        let args = Self {
            name,
            discord,
            mode,
            mods,
            min_acc: acc_min,
            max_acc: acc_max,
            min_combo: combo_min,
            max_combo: combo_max,
            grade,
            sort_by: sort_by.unwrap_or_default().into(),
            reverse: reverse.unwrap_or(false),
            perfect_combo: None,
            index: num.map(|n| n as usize),
            query: None,
            farm: None,
            size: None,
            has_dash_r: has_dash_r.unwrap_or(false),
            has_dash_p_or_i: has_dash_p_or_i.unwrap_or(false),
        };

        Ok(args)
    }
}

impl TryFrom<Top> for TopArgs<'static> {
    type Error = &'static str;

    fn try_from(args: Top) -> Result<Self, Self::Error> {
        let mods = match args.mods() {
            ModsResult::Mods(mods) => Some(mods),
            ModsResult::None => None,
            ModsResult::Invalid => return Err(Self::ERR_PARSE_MODS),
        };

        Ok(Self {
            name: args.name.map(Cow::Owned),
            discord: args.discord,
            mode: args.mode.map(GameMode::from),
            mods,
            min_acc: None,
            max_acc: None,
            min_combo: None,
            max_combo: None,
            grade: args.grade.map(Grade::from),
            sort_by: args.sort.unwrap_or_default(),
            reverse: args.reverse.unwrap_or(false),
            perfect_combo: args.perfect_combo,
            index: args.index.map(|n| n as usize),
            query: args.query,
            farm: args.farm,
            size: args.size,
            has_dash_r: false,
            has_dash_p_or_i: false,
        })
    }
}

const FARM_CUTOFF: usize = 727;

pub(super) async fn top(
    ctx: Arc<Context>,
    orig: CommandOrigin<'_>,
    args: TopArgs<'_>,
) -> Result<()> {
    if args.index.is_some_and(|n| n > 100) {
        let content = "Can't have more than 100 top scores.";

        return orig.error(&ctx, content).await;
    }

    let msg_owner = orig.user_id()?;

    let mut config = match ctx.user_config().with_osu_id(msg_owner).await {
        Ok(config) => config,
        Err(err) => {
            let _ = orig.error(&ctx, GENERAL_ISSUE).await;

            return Err(err);
        }
    };

    let mode = args.mode.or(config.mode).unwrap_or(GameMode::Osu);

    if args.sort_by == TopScoreOrder::Pp && args.has_dash_r {
        let mode_long = mode_long(mode);
        let prefix = ctx.guild_config().first_prefix(orig.guild_id()).await;

        let mode_short = match mode {
            GameMode::Osu => "",
            GameMode::Mania => "m",
            GameMode::Taiko => "t",
            GameMode::Catch => "c",
        };

        let content = format!(
            "`{prefix}top{mode_long} -r`? I think you meant `{prefix}recentbest{mode_long}` \
            or `{prefix}rb{mode_short}` for short ;)",
        );

        return orig.error(&ctx, content).await;
    } else if args.has_dash_p_or_i {
        let cmd = match args.sort_by {
            TopScoreOrder::Date => "rb",
            TopScoreOrder::Pp => "top",
            _ => unreachable!(),
        };

        let mode_long = mode_long(mode);
        let prefix = ctx.guild_config().first_prefix(orig.guild_id()).await;

        let content = format!(
            "`{prefix}{cmd}{mode_long} -i / -p`? \
            Try putting the number right after the command, e.g. \
            `{prefix}{cmd}{mode_long}42`, or use the pagination buttons.",
        );

        return orig.error(&ctx, content).await;
    }

    let user_id = match user_id!(ctx, orig, args) {
        Some(user_id) => user_id,
        None => match config.osu.take() {
            Some(user_id) => UserId::Id(user_id),
            None => return require_link(&ctx, &orig).await,
        },
    };

    // Retrieve the user and their top scores
    let user_args = UserArgs::rosu_id(&ctx, &user_id).await.mode(mode);
    let scores_fut = ctx.osu_scores().top().limit(100).exec_with_user(user_args);

    let farm_fut = async {
        if args.farm.is_some() || matches!(args.sort_by, TopScoreOrder::Farm) {
            let stats = match ctx.redis().osutracker_stats().await {
                Ok(stats) => stats,
                Err(err) => return Some(Err(err)),
            };

            let farm = match stats {
                RedisData::Original(stats) => stats
                    .mapset_count
                    .into_iter()
                    .enumerate()
                    .map(|(i, entry): (_, OsuTrackerMapsetEntry)| {
                        (entry.mapset_id, (entry, i < FARM_CUTOFF))
                    })
                    .collect::<Farm>(),
                RedisData::Archive(stats) => stats
                    .mapset_count
                    .iter()
                    .map(|entry| entry.deserialize(&mut Infallible).unwrap())
                    .enumerate()
                    .map(|(i, entry): (_, OsuTrackerMapsetEntry)| {
                        (entry.mapset_id, (entry, i < FARM_CUTOFF))
                    })
                    .collect::<Farm>(),
            };

            Some(Ok(farm))
        } else {
            None
        }
    };

    let (user_score_res, farm_res) = tokio::join!(scores_fut, farm_fut);

    let (user, scores) = match user_score_res {
        Ok((user, scores)) => (user, scores),
        Err(OsuError::NotFound) => {
            let content = user_not_found(&ctx, user_id).await;

            return orig.error(&ctx, content).await;
        }
        Err(err) => {
            let _ = orig.error(&ctx, OSU_API_ISSUE).await;
            let err = Report::new(err).wrap_err("failed to get user or scores");

            return Err(err);
        }
    };

    let farm = match farm_res {
        Some(Ok(mapsets)) => mapsets,
        Some(Err(err)) => {
            let _ = orig.error(&ctx, OSUTRACKER_ISSUE).await;

            return Err(err.wrap_err("failed to get farm"));
        }
        None => HashMap::default(),
    };

    // Filter scores according to mods, combo, acc, and grade
    let entries = match process_scores(&ctx, scores, &args, &farm).await {
        Ok(entries) => entries,
        Err(err) => {
            let _ = orig.error(&ctx, GENERAL_ISSUE).await;

            return Err(err.wrap_err("failed to process scores"));
        }
    };

    let username = user.username();

    if args.index.is_some_and(|n| n > entries.len()) {
        let content = format!(
            "`{username}` only has {} top scores with the specified properties",
            entries.len(),
        );

        return orig.error(&ctx, content).await;
    }

    let GuildValues {
        minimized_pp: guild_minimized_pp,
        score_size: guild_score_size,
        list_size: guild_list_size,
        render_button: guild_render_button,
    } = match orig.guild_id() {
        Some(guild_id) => {
            ctx.guild_config()
                .peek(guild_id, |config| GuildValues::from(config))
                .await
        }
        None => GuildValues::default(),
    };

    let single_idx = args
        .index
        .map(|num| num.saturating_sub(1))
        .or_else(|| (entries.len() == 1).then_some(0));

    if let Some(idx) = single_idx {
        let score_size = config.score_size.or(guild_score_size).unwrap_or_default();

        let minimized_pp = config
            .minimized_pp
            .or(guild_minimized_pp)
            .unwrap_or_default();

        let content = write_content(username, &args, 1);
        let entry = &entries[idx];

        // Prepare retrieval of the map's global top 50 and the user's top 100
        let global_idx = match entry.map.status() {
            Ranked | Loved | Qualified | Approved => {
                match ctx
                    .osu_scores()
                    .map_leaderboard(entry.map.map_id(), entry.score.mode, None, 50)
                    .await
                {
                    Ok(scores) => {
                        let user_id = user.user_id();
                        let timestamp = entry.score.ended_at.unix_timestamp();

                        scores.iter().position(|s| {
                            s.user_id == user_id
                                && (timestamp - s.ended_at.unix_timestamp()).abs() <= 2
                        })
                    }
                    Err(err) => {
                        warn!(?err, "Failed to get global scores");

                        None
                    }
                }
            }
            _ => None,
        };

        let mut with_render = match (guild_render_button, config.render_button) {
            (None | Some(true), None) => true,
            (None | Some(true), Some(with_render)) => with_render,
            (Some(false), _) => false,
        };

        with_render &= mode == GameMode::Osu
            && entry.replay == Some(true)
            && orig.has_permission_to(Permissions::SEND_MESSAGES)
            && ctx.ordr().is_some();

        let replay_score = if with_render {
            match ctx.osu_map().checksum(entry.map.map_id()).await {
                Ok(Some(checksum)) => {
                    Some(OwnedReplayScore::from_top_entry(entry, username, checksum))
                }
                Ok(None) => None,
                Err(err) => {
                    warn!(?err);

                    None
                }
            }
        } else {
            None
        };

        let personal_idx = Some(entry.original_idx);

        let active_msg_fut = TopScoreEdit::create(
            &ctx,
            &user,
            entry,
            personal_idx,
            global_idx,
            minimized_pp,
            entry.score.score_id,
            replay_score,
            score_size,
            content,
        );

        ActiveMessages::builder(active_msg_fut.await)
            .start_by_update(true)
            .begin(ctx, orig)
            .await
    } else {
        let content = write_content(username, &args, entries.len());

        let list_size = args
            .size
            .or(config.list_size)
            .or(guild_list_size)
            .unwrap_or_default();

        let minimized_pp = config
            .minimized_pp
            .or(guild_minimized_pp)
            .unwrap_or_default();

        let pagination = TopPagination::builder()
            .user(user)
            .mode(mode)
            .entries(entries.into_boxed_slice())
            .sort_by(args.sort_by)
            .farm(farm)
            .list_size(list_size)
            .minimized_pp(minimized_pp)
            .content(content.unwrap_or_default().into_boxed_str())
            .msg_owner(msg_owner)
            .build();

        ActiveMessages::builder(pagination)
            .start_by_update(true)
            .begin(ctx, orig)
            .await
    }
}

pub struct TopEntry {
    pub original_idx: usize,
    pub score: ScoreSlim,
    pub map: OsuMap,
    pub max_pp: f32,
    pub stars: f32,
    pub max_combo: u32,
    pub replay: Option<bool>,
}

impl<'q> Searchable<TopCriteria<'q>> for TopEntry {
    fn matches(&self, criteria: &FilterCriteria<TopCriteria<'q>>) -> bool {
        let mut matches = true;

        matches &= criteria.combo.contains(self.score.max_combo);
        matches &= criteria.miss.contains(self.score.statistics.count_miss);
        matches &= criteria.score.contains(self.score.score);
        matches &= criteria.date.contains(self.score.ended_at.date());
        matches &= criteria.stars.contains(self.stars);
        matches &= criteria.pp.contains(self.score.pp);
        matches &= criteria.acc.contains(self.score.accuracy);

        if !criteria.ranked_date.is_empty() {
            let Some(datetime) = self.map.ranked_date() else { return false };
            matches &= criteria.ranked_date.contains(datetime.date());
        }

        let keys = [
            (GameModIntermode::OneKey, 1.0),
            (GameModIntermode::TwoKeys, 2.0),
            (GameModIntermode::ThreeKeys, 3.0),
            (GameModIntermode::FourKeys, 4.0),
            (GameModIntermode::FiveKeys, 5.0),
            (GameModIntermode::SixKeys, 6.0),
            (GameModIntermode::SevenKeys, 7.0),
            (GameModIntermode::EightKeys, 8.0),
            (GameModIntermode::NineKeys, 9.0),
            (GameModIntermode::TenKeys, 10.0),
        ]
        .into_iter()
        .find_map(|(gamemod, keys)| self.score.mods.contains_intermode(gamemod).then_some(keys))
        .unwrap_or(self.map.cs());

        matches &= self.map.mode() != GameMode::Mania || criteria.keys.contains(keys);

        if !matches
            || (criteria.ar.is_empty()
                && criteria.cs.is_empty()
                && criteria.hp.is_empty()
                && criteria.od.is_empty()
                && criteria.length.is_empty()
                && criteria.bpm.is_empty()
                && criteria.artist.is_empty()
                && criteria.creator.is_empty()
                && criteria.version.is_empty()
                && criteria.title.is_empty()
                && !criteria.has_search_terms())
        {
            return matches;
        }

        let attrs = BeatmapAttributesBuilder::default()
            .ar(self.map.ar())
            .cs(self.map.cs())
            .hp(self.map.hp())
            .od(self.map.od())
            .mods(self.score.mods.bits())
            .mode(match self.score.mode {
                GameMode::Osu => GameModePp::Osu,
                GameMode::Taiko => GameModePp::Taiko,
                GameMode::Catch => GameModePp::Catch,
                GameMode::Mania => GameModePp::Mania,
            })
            .converted(self.score.mode != self.map.mode())
            .build();

        matches &= criteria.ar.contains(attrs.ar as f32);
        matches &= criteria.cs.contains(attrs.cs as f32);
        matches &= criteria.hp.contains(attrs.hp as f32);
        matches &= criteria.od.contains(attrs.od as f32);

        let clock_rate = attrs.clock_rate as f32;
        matches &= criteria
            .length
            .contains(self.map.seconds_drain() as f32 / clock_rate);
        matches &= criteria.bpm.contains(self.map.bpm() * clock_rate);

        if !matches
            || (criteria.artist.is_empty()
                && criteria.creator.is_empty()
                && criteria.title.is_empty()
                && criteria.version.is_empty()
                && !criteria.has_search_terms())
        {
            return matches;
        }

        let artist = self.map.artist().cow_to_ascii_lowercase();
        matches &= criteria.artist.matches(&artist);

        let creator = self.map.creator().cow_to_ascii_lowercase();
        matches &= criteria.creator.matches(&creator);

        let version = self.map.version().cow_to_ascii_lowercase();
        matches &= criteria.version.matches(&version);

        let title = self.map.title().cow_to_ascii_lowercase();
        matches &= criteria.title.matches(&title);

        if matches && criteria.has_search_terms() {
            let terms = [artist, creator, version, title];

            matches &= criteria
                .search_terms()
                .all(|term| terms.iter().any(|searchable| searchable.contains(term)))
        }

        matches
    }
}

async fn process_scores(
    ctx: &Context,
    scores: Vec<Score>,
    args: &TopArgs<'_>,
    farm: &Farm,
) -> Result<Vec<TopEntry>> {
    let mut entries = Vec::with_capacity(scores.len());

    let acc_range = match (args.min_acc, args.max_acc) {
        (None, None) => None,
        (None, Some(max)) => Some(0.0..=max),
        (Some(min), None) => Some(min..=100.0),
        (Some(min), Some(max)) => Some(min..=max),
    };

    let combo_range = match (args.min_combo, args.max_combo) {
        (None, None) => None,
        (None, Some(max)) => Some(0..=max),
        (Some(min), None) => Some(min..=u32::MAX),
        (Some(min), Some(max)) => Some(min..=max),
    };

    let filter_criteria = args.query.as_deref().map(TopCriteria::create);

    let maps_id_checksum = scores
        .iter()
        .filter(|score| match acc_range {
            Some(ref range) => range.contains(&score.accuracy),
            None => true,
        })
        .filter(|score| match combo_range {
            Some(ref range) => range.contains(&score.max_combo),
            None => true,
        })
        .filter(|score| match args.grade {
            Some(grade) => score.grade.eq_letter(grade),
            None => true,
        })
        .filter(|score| match args.mods {
            None => true,
            Some(ref selection) => selection.filter_score(score),
        })
        .filter(|score| match args.farm {
            None => true,
            Some(FarmFilter::OnlyFarm) => {
                let mapset_id = score
                    .map
                    .as_ref()
                    .map(|map| map.mapset_id)
                    .or_else(|| score.mapset.as_ref().map(|mapset| mapset.mapset_id))
                    .expect("neither map nor mapset available");

                farm.get(&mapset_id).map_or(false, |(_, farm)| *farm)
            }
            Some(FarmFilter::NoFarm) => {
                let mapset_id = score
                    .map
                    .as_ref()
                    .map(|map| map.mapset_id)
                    .or_else(|| score.mapset.as_ref().map(|mapset| mapset.mapset_id))
                    .expect("neither map nor mapset available");

                farm.get(&mapset_id).map_or(true, |(_, farm)| !*farm)
            }
        })
        .map(|score| {
            (
                score.map_id as i32,
                score.map.as_ref().and_then(|map| map.checksum.as_deref()),
            )
        })
        .collect();

    let mut maps = ctx.osu_map().maps(&maps_id_checksum).await?;

    for (i, score) in scores.into_iter().enumerate() {
        let Some(mut map) = maps.remove(&score.map_id) else { continue };
        map = map.convert(score.mode);

        let attrs = ctx
            .pp(&map)
            .mode(score.mode)
            .mods(score.mods.bits())
            .performance()
            .await;

        let pp = score.pp.expect("missing pp");

        let max_pp = if score.grade.eq_letter(Grade::X) && score.mode != GameMode::Mania {
            pp
        } else {
            attrs.pp() as f32
        };

        let entry = TopEntry {
            original_idx: i,
            replay: score.replay,
            score: ScoreSlim::new(score, pp),
            map,
            max_pp,
            stars: attrs.stars() as f32,
            max_combo: attrs.max_combo() as u32,
        };

        if let Some(ref criteria) = filter_criteria {
            if entry.matches(criteria) {
                entries.push(entry);
            }
        } else {
            entries.push(entry);
        }
    }

    if let Some(perfect_combo) = args.perfect_combo {
        entries.retain(|entry| perfect_combo == (entry.max_combo == entry.score.max_combo));
    }

    match args.sort_by {
        TopScoreOrder::Acc => entries.sort_by(|a, b| {
            b.score
                .accuracy
                .partial_cmp(&a.score.accuracy)
                .unwrap_or(Ordering::Equal)
        }),
        TopScoreOrder::Bpm => entries.sort_by(|a, b| {
            let a_bpm = a.map.bpm() * a.score.mods.clock_rate().unwrap_or(1.0);
            let b_bpm = b.map.bpm() * b.score.mods.clock_rate().unwrap_or(1.0);

            b_bpm.partial_cmp(&a_bpm).unwrap_or(Ordering::Equal)
        }),
        TopScoreOrder::Combo => entries.sort_by_key(|entry| Reverse(entry.score.max_combo)),
        TopScoreOrder::Date => entries.sort_by_key(|entry| Reverse(entry.score.ended_at)),
        TopScoreOrder::Farm => entries.sort_by(|a, b| {
            let mapset_a = a.map.mapset_id();
            let mapset_b = b.map.mapset_id();

            let count_a = farm.get(&mapset_a).map_or(0, |(entry, _)| entry.count);
            let count_b = farm.get(&mapset_b).map_or(0, |(entry, _)| entry.count);

            count_b.cmp(&count_a)
        }),
        TopScoreOrder::Length => {
            entries.sort_by(|a, b| {
                let a_len = a.map.seconds_drain() as f32 / a.score.mods.clock_rate().unwrap_or(1.0);
                let b_len = b.map.seconds_drain() as f32 / b.score.mods.clock_rate().unwrap_or(1.0);

                b_len.partial_cmp(&a_len).unwrap_or(Ordering::Equal)
            });
        }
        TopScoreOrder::Misses => entries.sort_by(|a, b| {
            b.score
                .statistics
                .count_miss
                .cmp(&a.score.statistics.count_miss)
                .then_with(|| {
                    let hits_a = a.score.total_hits();
                    let hits_b = b.score.total_hits();

                    let ratio_a = a.score.statistics.count_miss as f32 / hits_a as f32;
                    let ratio_b = b.score.statistics.count_miss as f32 / hits_b as f32;

                    ratio_b
                        .partial_cmp(&ratio_a)
                        .unwrap_or(Ordering::Equal)
                        .then_with(|| hits_b.cmp(&hits_a))
                })
        }),
        TopScoreOrder::Pp => entries.sort_by(|a, b| {
            b.score
                .pp
                .partial_cmp(&a.score.pp)
                .unwrap_or(Ordering::Equal)
        }),
        TopScoreOrder::RankedDate => entries.sort_by_key(|entry| Reverse(entry.map.ranked_date())),
        TopScoreOrder::Score => entries.sort_by_key(|entry| Reverse(entry.score.score)),
        TopScoreOrder::Stars => {
            entries.sort_by(|a, b| b.stars.partial_cmp(&a.stars).unwrap_or(Ordering::Equal))
        }
    }

    if args.reverse {
        entries.reverse();
    }

    Ok(entries)
}

fn mode_long(mode: GameMode) -> &'static str {
    match mode {
        GameMode::Osu => "",
        GameMode::Mania => "mania",
        GameMode::Taiko => "taiko",
        GameMode::Catch => "ctb",
    }
}

type Farm = HashMap<u32, (OsuTrackerMapsetEntry, bool), IntHasher>;

fn write_content(name: &str, args: &TopArgs<'_>, amount: usize) -> Option<String> {
    let condition = args.min_acc.is_some()
        || args.max_acc.is_some()
        || args.min_combo.is_some()
        || args.max_combo.is_some()
        || args.grade.is_some()
        || args.mods.is_some()
        || args.perfect_combo.is_some()
        || args.query.is_some()
        || args.farm.is_some();

    if condition {
        Some(content_with_condition(args, amount))
    } else {
        let genitive = if name.ends_with('s') { "" } else { "s" };
        let reverse = if args.reverse { "reversed " } else { "" };
<<<<<<< HEAD
        let ordinal_suffix = if args.index.filter(|n| *n == 2).is_some() { 
            "nd" 
        } else if args.index.filter(|n| *n == 3).is_some() { 
=======
        let ordinal_suffix = if args.index.is_some_and(|n| n == 2) { 
            "nd" 
        } else if args.index.is_some_and(|n| n == 3) { 
>>>>>>> 7e93918f
            "rd" 
        } else { 
            "th" 
        };

        let content = match args.sort_by {
            TopScoreOrder::Farm if args.reverse => {
                format!("`{name}`'{genitive} top100 sorted by least popular farm:")
            }
            TopScoreOrder::Farm => {
                format!("`{name}`'{genitive} top100 sorted by most popular farm:")
            }
            TopScoreOrder::Acc => {
                format!("`{name}`'{genitive} top100 sorted by {reverse}accuracy:")
            }
            TopScoreOrder::Bpm => {
                format!("`{name}`'{genitive} top100 sorted by {reverse}BPM:")
            }
            TopScoreOrder::Combo => {
                format!("`{name}`'{genitive} top100 sorted by {reverse}combo:")
            }
<<<<<<< HEAD
            TopScoreOrder::Date if (args.reverse && args.index.filter(|n| *n == 1).is_some()) => {
                format!("Oldest score in `{name}`'{genitive} top100:")
            }
            TopScoreOrder::Date if (args.reverse && args.index.filter(|n| *n > 1).is_some()) => {
=======
            TopScoreOrder::Date if (args.reverse && args.index.is_some_and(|n| n <= 1)) => {
                format!("Oldest score in `{name}`'{genitive} top100:")
            }
            TopScoreOrder::Date if (args.reverse && args.index.is_some_and(|n| n > 1)) => {
>>>>>>> 7e93918f
                format!("{index_string}{ordinal_suffix} oldest score in `{name}`'{genitive} top100:", index_string = args.index.unwrap())
            }
            TopScoreOrder::Date if args.reverse => {
                format!("Oldest scores in `{name}`'{genitive} top100:")
            }
<<<<<<< HEAD
            TopScoreOrder::Date if args.index.filter(|n| *n == 1).is_some() => {
                format!("Most recent score in `{name}`'{genitive} top100:")
            }
            TopScoreOrder::Date if args.index.filter(|n| *n > 1).is_some() => {
=======
            TopScoreOrder::Date if args.index.is_some_and(|n| n <= 1) => {
                format!("Most recent score in `{name}`'{genitive} top100:")
            }
            TopScoreOrder::Date if args.index.is_some_and(|n| n > 1) => {
>>>>>>> 7e93918f
                format!("{index_string}{ordinal_suffix} most recent score in `{name}`'{genitive} top100:", index_string = args.index.unwrap())
            }
            TopScoreOrder::Date => {
                format!("Most recent scores in `{name}`'{genitive} top100:")
            }
            TopScoreOrder::Length => {
                format!("`{name}`'{genitive} top100 sorted by {reverse}length:")
            }
            TopScoreOrder::Misses => {
                format!("`{name}`'{genitive} top100 sorted by {reverse}miss count:")
            }
            TopScoreOrder::Pp if !args.reverse => return None,
            TopScoreOrder::Pp => {
                format!("`{name}`'{genitive} top100 sorted by reversed pp:")
            }
            TopScoreOrder::RankedDate => {
                format!("`{name}`'{genitive} top100 sorted by {reverse}ranked date:")
            }
            TopScoreOrder::Score => {
                format!("`{name}`'{genitive} top100 sorted by {reverse}score:")
            }
            TopScoreOrder::Stars => {
                format!("`{name}`'{genitive} top100 sorted by {reverse}stars:")
            }
        };

        Some(content)
    }
}

fn content_with_condition(args: &TopArgs<'_>, amount: usize) -> String {
    let mut content = String::with_capacity(64);

    match args.sort_by {
        TopScoreOrder::Farm => content.push_str("`Order: Farm"),
        TopScoreOrder::Acc => content.push_str("`Order: Accuracy"),
        TopScoreOrder::Bpm => content.push_str("`Order: BPM"),
        TopScoreOrder::Combo => content.push_str("`Order: Combo"),
        TopScoreOrder::Date => content.push_str("`Order: Date"),
        TopScoreOrder::Length => content.push_str("`Order: Length"),
        TopScoreOrder::Misses => content.push_str("`Order: Miss count"),
        TopScoreOrder::Pp => content.push_str("`Order: Pp"),
        TopScoreOrder::RankedDate => content.push_str("`Order: Ranked date"),
        TopScoreOrder::Score => content.push_str("`Order: Score"),
        TopScoreOrder::Stars => content.push_str("`Order: Stars"),
    }

    if args.reverse {
        content.push_str(" (reverse)`");
    } else {
        content.push('`');
    }

    match (args.min_acc, args.max_acc) {
        (None, None) => {}
        (None, Some(max)) => {
            let _ = write!(content, " • `Acc: 0% - {}%`", round(max));
        }
        (Some(min), None) => {
            let _ = write!(content, " • `Acc: {}% - 100%`", round(min));
        }
        (Some(min), Some(max)) => {
            let _ = write!(content, " • `Acc: {}% - {}%`", round(min), round(max));
        }
    }

    match (args.min_combo, args.max_combo) {
        (None, None) => {}
        (None, Some(max)) => {
            let _ = write!(content, " • `Combo: 0 - {max}`");
        }
        (Some(min), None) => {
            let _ = write!(content, " • `Combo: {min} - ∞`");
        }
        (Some(min), Some(max)) => {
            let _ = write!(content, " • `Combo: {min} - {max}`");
        }
    }

    if let Some(grade) = args.grade {
        let _ = write!(content, " • `Grade: {grade}`");
    }

    if let Some(ref selection) = args.mods {
        let (pre, mods) = match selection {
            ModSelection::Include(mods) => ("Include ", mods),
            ModSelection::Exclude(mods) => ("Exclude ", mods),
            ModSelection::Exact(mods) => ("", mods),
        };

        let _ = write!(content, " • `Mods: {pre}{mods}`");
    }

    if let Some(perfect_combo) = args.perfect_combo {
        let _ = write!(content, " • `Perfect combo: {perfect_combo}`");
    }

    if let Some(query) = args.query.as_deref() {
        TopCriteria::create(query).display(&mut content);
    }

    match args.farm {
        Some(FarmFilter::OnlyFarm) => content.push_str(" • `Only farm`"),
        Some(FarmFilter::NoFarm) => content.push_str(" • `Without farm`"),
        None => {}
    }

    let plural = if amount == 1 { "" } else { "s" };
    let _ = write!(content, "\nFound {amount} matching top score{plural}:");

    content
}

#[derive(Default)]
struct GuildValues {
    minimized_pp: Option<MinimizedPp>,
    score_size: Option<ScoreSize>,
    list_size: Option<ListSize>,
    render_button: Option<bool>,
}

impl From<&GuildConfig> for GuildValues {
    fn from(config: &GuildConfig) -> Self {
        Self {
            minimized_pp: config.minimized_pp,
            score_size: config.score_size,
            list_size: config.list_size,
            render_button: config.render_button,
        }
    }
}<|MERGE_RESOLUTION|>--- conflicted
+++ resolved
@@ -1363,15 +1363,9 @@
     } else {
         let genitive = if name.ends_with('s') { "" } else { "s" };
         let reverse = if args.reverse { "reversed " } else { "" };
-<<<<<<< HEAD
-        let ordinal_suffix = if args.index.filter(|n| *n == 2).is_some() { 
-            "nd" 
-        } else if args.index.filter(|n| *n == 3).is_some() { 
-=======
         let ordinal_suffix = if args.index.is_some_and(|n| n == 2) { 
             "nd" 
         } else if args.index.is_some_and(|n| n == 3) { 
->>>>>>> 7e93918f
             "rd" 
         } else { 
             "th" 
@@ -1393,33 +1387,19 @@
             TopScoreOrder::Combo => {
                 format!("`{name}`'{genitive} top100 sorted by {reverse}combo:")
             }
-<<<<<<< HEAD
-            TopScoreOrder::Date if (args.reverse && args.index.filter(|n| *n == 1).is_some()) => {
-                format!("Oldest score in `{name}`'{genitive} top100:")
-            }
-            TopScoreOrder::Date if (args.reverse && args.index.filter(|n| *n > 1).is_some()) => {
-=======
             TopScoreOrder::Date if (args.reverse && args.index.is_some_and(|n| n <= 1)) => {
                 format!("Oldest score in `{name}`'{genitive} top100:")
             }
             TopScoreOrder::Date if (args.reverse && args.index.is_some_and(|n| n > 1)) => {
->>>>>>> 7e93918f
                 format!("{index_string}{ordinal_suffix} oldest score in `{name}`'{genitive} top100:", index_string = args.index.unwrap())
             }
             TopScoreOrder::Date if args.reverse => {
                 format!("Oldest scores in `{name}`'{genitive} top100:")
             }
-<<<<<<< HEAD
-            TopScoreOrder::Date if args.index.filter(|n| *n == 1).is_some() => {
-                format!("Most recent score in `{name}`'{genitive} top100:")
-            }
-            TopScoreOrder::Date if args.index.filter(|n| *n > 1).is_some() => {
-=======
             TopScoreOrder::Date if args.index.is_some_and(|n| n <= 1) => {
                 format!("Most recent score in `{name}`'{genitive} top100:")
             }
             TopScoreOrder::Date if args.index.is_some_and(|n| n > 1) => {
->>>>>>> 7e93918f
                 format!("{index_string}{ordinal_suffix} most recent score in `{name}`'{genitive} top100:", index_string = args.index.unwrap())
             }
             TopScoreOrder::Date => {
