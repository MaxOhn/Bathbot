--- conflicted
+++ resolved
@@ -371,16 +371,12 @@
         HashMap::<u32, (Option<&str>, usize), IntHasher>::with_hasher(Default::default());
 
     for score in scores {
-<<<<<<< HEAD
-        *total.entry(score.sniper.as_ref()).or_insert(0) += 1;
-=======
         match total.entry(score.sniper_id) {
             Entry::Occupied(e) => e.into_mut().1 += 1,
             Entry::Vacant(e) => {
                 e.insert((score.sniper.as_deref(), 1));
             }
         }
->>>>>>> c1ba9875
     }
 
     let mut final_order: Vec<_> = total.into_iter().collect();
@@ -395,13 +391,8 @@
     let categorized: Vec<_> = scores
         .iter()
         .rev()
-<<<<<<< HEAD
-        .filter(|score| names.contains_key(score.sniper.as_ref()))
-        .filter_map(|score| score.date.map(|date| (score.sniper.as_ref(), date)))
-=======
         .filter(|score| users.contains_key(&score.sniper_id))
         .filter_map(|score| score.date.map(|date| (score.sniper_id, date)))
->>>>>>> c1ba9875
         .scan(
             OffsetDateTime::now_utc() - Duration::weeks(7),
             |state, (sniper, date)| {
