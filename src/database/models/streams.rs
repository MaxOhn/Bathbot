--- conflicted
+++ resolved
@@ -17,38 +17,7 @@
     }
 }
 
-<<<<<<< HEAD
-#[derive(Copy, Clone, Insertable, Queryable, Identifiable, Debug, PartialEq, Associations)]
-#[table_name = "stream_tracks"]
-#[belongs_to(TwitchUser, foreign_key = "user_id")]
-pub struct StreamTrackDB {
-    id: u32,
-    channel_id: u64,
-    user_id: u64,
-    platform: Platform,
-}
-
-impl StreamTrackDB {
-    pub fn new(id: u32, channel_id: u64, user_id: u64, platform: impl Into<Platform>) -> Self {
-        Self {
-            id,
-            channel_id,
-            user_id,
-            platform: platform.into(),
-        }
-    }
-}
-
-impl Into<StreamTrack> for StreamTrackDB {
-    fn into(self) -> StreamTrack {
-        StreamTrack::new(self.channel_id, self.user_id, self.platform)
-    }
-}
-
-#[derive(Copy, Clone, PartialEq, Eq, Hash)]
-=======
 #[derive(PartialEq, Eq, Hash)]
->>>>>>> ed1c5acb
 pub struct StreamTrack {
     pub channel_id: u64,
     pub user_id: u64,
