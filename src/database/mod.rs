--- conflicted
+++ resolved
@@ -8,15 +8,7 @@
 };
 
 use rayon::prelude::*;
-use rosu::models::{
-    Beatmap,
-    GameMod::{DoubleTime, Easy, HalfTime, HardRock, Hidden, NightCore, NoFail},
-    GameMode, GameMods,
-};
-<<<<<<< HEAD
-=======
 use rosu::models::{Beatmap, GameMode, GameMods};
->>>>>>> 6dc60548
 use serenity::model::id::GuildId;
 use sqlx::mysql::{MySqlPool, MySqlQueryAs};
 use std::collections::{HashMap, HashSet};
@@ -193,46 +185,15 @@
     // Table: pp_mania_mods / pp_ctb_mods
     // ----------------------------------
 
-<<<<<<< HEAD
     pub async fn get_mod_pp(
         &self,
         map_id: u32,
         mode: GameMode,
-        mods: &GameMods,
+        mut mods: GameMods,
     ) -> DBResult<Option<f32>> {
-        let mut mods = mods.as_bits();
-        if mods & NightCore as u32 == NightCore as u32 {
-            mods += DoubleTime as u32 - NightCore as u32;
-=======
-    pub fn get_mod_pp(&self, map_id: u32, mode: GameMode, mods: GameMods) -> DBResult<Option<f32>> {
-        let conn = self.get_connection()?;
-        if mode == GameMode::MNA {
-            let bits = mania_mod_bits(mods);
-            schema::pp_mania_mods::table
-                .find(map_id)
-                .first::<ManiaPP>(&conn)?
-                .get(bits)
-        } else {
-            let data = schema::pp_ctb_mods::table
-                .find(map_id)
-                .first::<CtbPP>(&conn)?;
-            if mods.is_empty() {
-                Ok(data.NM)
-            } else {
-                match mods {
-                    GameMods::Hidden => Ok(data.HD),
-                    GameMods::HardRock => Ok(data.HR),
-                    GameMods::DoubleTime | GameMods::NightCore => Ok(data.DT),
-                    m if m == GameMods::from_bits(24).unwrap() => Ok(data.HDHR),
-                    m if m == GameMods::from_bits(72).unwrap()
-                        || m == GameMods::NightCore | GameMods::Hidden =>
-                    {
-                        Ok(data.HDDT)
-                    }
-                    _ => Ok(None),
-                }
-            }
->>>>>>> 6dc60548
+        if mods.contains(GameMods::NightCore) {
+            mods.remove(GameMods::NightCore);
+            mods.insert(GameMods::DoubleTime);
         }
         let (table, column) = match mode {
             GameMode::MNA => ("pp_mania_mods", mania_pp_mods_column(mods)?),
@@ -251,49 +212,17 @@
         &self,
         map_id: u32,
         mode: GameMode,
-        mods: GameMods,
+        mut mods: GameMods,
         pp: f32,
     ) -> DBResult<()> {
-<<<<<<< HEAD
-        let mut mods = mods.as_bits();
-        if mods & NightCore as u32 == NightCore as u32 {
-            mods += DoubleTime as u32 - NightCore as u32;
+        if mods.contains(GameMods::NightCore) {
+            mods.remove(GameMods::NightCore);
+            mods.insert(GameMods::DoubleTime);
         }
         let (table, column) = match mode {
             GameMode::MNA => ("pp_mania_mods", mania_pp_mods_column(mods)?),
             GameMode::CTB => ("pp_ctb_mods", ctb_pp_mods_column(mods)?),
             _ => unreachable!(),
-=======
-        let conn = self.get_connection()?;
-        if mode == GameMode::MNA {
-            let bits = mania_mod_bits(mods);
-            let data = ManiaPP::new(map_id, bits, Some(pp))?;
-            diesel::insert_or_ignore_into(schema::pp_mania_mods::table)
-                .values(&data)
-                .execute(&conn)?;
-        } else {
-            let mut data = CtbPP::default();
-            data.beatmap_id = map_id;
-            if mods.is_empty() {
-                data.NM = Some(pp);
-            } else {
-                match mods {
-                    GameMods::Hidden => data.HD = Some(pp),
-                    GameMods::HardRock => data.HR = Some(pp),
-                    GameMods::DoubleTime | GameMods::NightCore => data.DT = Some(pp),
-                    m if m == GameMods::from_bits(24).unwrap() => data.HDHR = Some(pp),
-                    m if m == GameMods::from_bits(72).unwrap()
-                        || m == GameMods::NightCore | GameMods::Hidden =>
-                    {
-                        data.HDDT = Some(pp)
-                    }
-                    _ => return Ok(()),
-                }
-            }
-            diesel::insert_or_ignore_into(schema::pp_ctb_mods::table)
-                .values(&data)
-                .execute(&conn)?;
->>>>>>> 6dc60548
         };
         let query = format!(
             "INSERT INTO {} (beatmap_id, {col}) VALUES ($1,$2) ON DUPLICATE KEY UPDATE {col}=$2",
@@ -312,47 +241,12 @@
         &self,
         map_id: u32,
         mode: GameMode,
-        mods: GameMods,
+        mut mods: GameMods,
         pp: f32,
     ) -> DBResult<()> {
-<<<<<<< HEAD
-        let mut mods = mods.as_bits();
-        if mods & NightCore as u32 == NightCore as u32 {
-            mods += DoubleTime as u32 - NightCore as u32;
-=======
-        let conn = self.get_connection()?;
-        if mode == GameMode::MNA {
-            use schema::pp_mania_mods::{self, columns::beatmap_id};
-            let bits = mania_mod_bits(mods);
-            let data = ManiaPP::new(map_id, bits, Some(pp))?;
-            diesel::update(pp_mania_mods::table.filter(beatmap_id.eq(map_id)))
-                .set(&data)
-                .execute(&conn)?;
-        } else {
-            use schema::pp_ctb_mods::{self, columns::beatmap_id};
-
-            let mut data = CtbPP::default();
-            data.beatmap_id = map_id;
-            if mods.is_empty() {
-                data.NM = Some(pp);
-            } else {
-                match mods {
-                    GameMods::Hidden => data.HD = Some(pp),
-                    GameMods::HardRock => data.HR = Some(pp),
-                    GameMods::DoubleTime | GameMods::NightCore => data.DT = Some(pp),
-                    m if m == GameMods::from_bits(24).unwrap() => data.HDHR = Some(pp),
-                    m if m == GameMods::from_bits(72).unwrap()
-                        || m == GameMods::NightCore | GameMods::Hidden =>
-                    {
-                        data.HDDT = Some(pp)
-                    }
-                    _ => return Ok(()),
-                }
-            }
-            diesel::update(pp_ctb_mods::table.filter(beatmap_id.eq(map_id)))
-                .set(&data)
-                .execute(&conn)?;
->>>>>>> 6dc60548
+        if mods.contains(GameMods::NightCore) {
+            mods.remove(GameMods::NightCore);
+            mods.insert(GameMods::DoubleTime);
         }
         let (table, column) = match mode {
             GameMode::MNA => ("pp_mania_mods", mania_pp_mods_column(mods)?),
@@ -376,62 +270,11 @@
         &self,
         map_id: u32,
         mode: GameMode,
-        mods: GameMods,
+        mut mods: GameMods,
     ) -> DBResult<Option<f32>> {
-<<<<<<< HEAD
-        let mut mods = mods.as_bits();
-        if mods & NightCore as u32 == NightCore as u32 {
-            mods += DoubleTime as u32 - NightCore as u32;
-=======
-        let conn = self.get_connection()?;
-        if mode == GameMode::MNA {
-            let data =
-                schema::stars_mania_mods::table
-                    .find(map_id)
-                    .first::<(u32, Option<f32>, Option<f32>)>(&conn)?;
-            if mods.contains(GameMods::DoubleTime) {
-                Ok(data.1)
-            } else if mods.contains(GameMods::HalfTime) {
-                Ok(data.2)
-            } else {
-                Ok(None)
-            }
-        } else {
-            let data = schema::stars_ctb_mods::table.find(map_id).first::<(
-                u32,
-                Option<f32>,
-                Option<f32>,
-                Option<f32>,
-                Option<f32>,
-                Option<f32>,
-                Option<f32>,
-                Option<f32>,
-                Option<f32>,
-            )>(&conn)?;
-            if mods.contains(GameMods::Easy) {
-                if mods.contains(GameMods::DoubleTime) {
-                    Ok(data.5)
-                } else if mods.contains(GameMods::HalfTime) {
-                    Ok(data.7)
-                } else {
-                    Ok(data.1)
-                }
-            } else if mods.contains(GameMods::HardRock) {
-                if mods.contains(GameMods::DoubleTime) {
-                    Ok(data.6)
-                } else if mods.contains(GameMods::HalfTime) {
-                    Ok(data.8)
-                } else {
-                    Ok(data.2)
-                }
-            } else if mods.contains(GameMods::DoubleTime) {
-                Ok(data.3)
-            } else if mods.contains(GameMods::HalfTime) {
-                Ok(data.4)
-            } else {
-                panic!("Don't call update_stars_map with CtB on NoMod");
-            }
->>>>>>> 6dc60548
+        if mods.contains(GameMods::NightCore) {
+            mods.remove(GameMods::NightCore);
+            mods.insert(GameMods::DoubleTime);
         }
         let (table, column) = match mode {
             GameMode::MNA => ("stars_mania_mods", mania_stars_mods_column(mods)?),
@@ -450,141 +293,12 @@
         &self,
         map_id: u32,
         mode: GameMode,
-        mods: GameMods,
+        mut mods: GameMods,
         stars: f32,
     ) -> DBResult<()> {
-<<<<<<< HEAD
-        let mut mods = mods.as_bits();
-        if mods & NightCore as u32 == NightCore as u32 {
-            mods += DoubleTime as u32 - NightCore as u32;
-=======
-        use schema::{
-            stars_ctb_mods::columns::{
-                beatmap_id as cID, DT as cDT, EZ as cEZ, EZDT as cEZDT, EZHT as cEZHT, HR as cHR,
-                HRDT as cHRDT, HRHT as cHRHT, HT as cHT,
-            },
-            stars_mania_mods::columns::{beatmap_id as mID, DT as mDT, HT as mHT},
-        };
-        let conn = self.get_connection()?;
-        if mode == GameMode::MNA {
-            let data = if mods.contains(GameMods::DoubleTime) {
-                (mID.eq(map_id), mDT.eq(Some(stars)), mHT.eq(None))
-            } else if mods.contains(GameMods::HalfTime) {
-                (mID.eq(map_id), mDT.eq(None), mHT.eq(Some(stars)))
-            } else {
-                (mID.eq(map_id), mDT.eq(None), mHT.eq(None))
-            };
-            diesel::insert_or_ignore_into(schema::stars_mania_mods::table)
-                .values(&data)
-                .execute(&conn)?;
-        } else {
-            let data = if mods.contains(GameMods::Easy) {
-                if mods.contains(GameMods::DoubleTime) {
-                    (
-                        cID.eq(map_id),
-                        cEZ.eq(None),
-                        cHR.eq(None),
-                        cDT.eq(None),
-                        cHT.eq(None),
-                        cEZDT.eq(Some(stars)),
-                        cHRDT.eq(None),
-                        cEZHT.eq(None),
-                        cHRHT.eq(None),
-                    )
-                } else if mods.contains(GameMods::HalfTime) {
-                    (
-                        cID.eq(map_id),
-                        cEZ.eq(None),
-                        cHR.eq(None),
-                        cDT.eq(None),
-                        cHT.eq(None),
-                        cEZDT.eq(None),
-                        cHRDT.eq(None),
-                        cEZHT.eq(Some(stars)),
-                        cHRHT.eq(None),
-                    )
-                } else {
-                    (
-                        cID.eq(map_id),
-                        cEZ.eq(Some(stars)),
-                        cHR.eq(None),
-                        cDT.eq(None),
-                        cHT.eq(None),
-                        cEZDT.eq(None),
-                        cHRDT.eq(None),
-                        cEZHT.eq(None),
-                        cHRHT.eq(None),
-                    )
-                }
-            } else if mods.contains(GameMods::HardRock) {
-                if mods.contains(GameMods::DoubleTime) {
-                    (
-                        cID.eq(map_id),
-                        cEZ.eq(None),
-                        cHR.eq(None),
-                        cDT.eq(None),
-                        cHT.eq(None),
-                        cEZDT.eq(None),
-                        cHRDT.eq(Some(stars)),
-                        cEZHT.eq(None),
-                        cHRHT.eq(None),
-                    )
-                } else if mods.contains(GameMods::HalfTime) {
-                    (
-                        cID.eq(map_id),
-                        cEZ.eq(None),
-                        cHR.eq(None),
-                        cDT.eq(None),
-                        cHT.eq(None),
-                        cEZDT.eq(None),
-                        cHRDT.eq(None),
-                        cEZHT.eq(None),
-                        cHRHT.eq(Some(stars)),
-                    )
-                } else {
-                    (
-                        cID.eq(map_id),
-                        cEZ.eq(None),
-                        cHR.eq(Some(stars)),
-                        cDT.eq(None),
-                        cHT.eq(None),
-                        cEZDT.eq(None),
-                        cHRDT.eq(None),
-                        cEZHT.eq(None),
-                        cHRHT.eq(None),
-                    )
-                }
-            } else if mods.contains(GameMods::DoubleTime) {
-                (
-                    cID.eq(map_id),
-                    cEZ.eq(None),
-                    cHR.eq(None),
-                    cDT.eq(Some(stars)),
-                    cHT.eq(None),
-                    cEZDT.eq(None),
-                    cHRDT.eq(None),
-                    cEZHT.eq(None),
-                    cHRHT.eq(None),
-                )
-            } else if mods.contains(GameMods::HalfTime) {
-                (
-                    cID.eq(map_id),
-                    cEZ.eq(None),
-                    cHR.eq(None),
-                    cDT.eq(None),
-                    cHT.eq(Some(stars)),
-                    cEZDT.eq(None),
-                    cHRDT.eq(None),
-                    cEZHT.eq(None),
-                    cHRHT.eq(None),
-                )
-            } else {
-                panic!("Don't call insert_stars_map with CtB on NoMod")
-            };
-            diesel::insert_or_ignore_into(schema::stars_ctb_mods::table)
-                .values(&data)
-                .execute(&conn)?;
->>>>>>> 6dc60548
+        if mods.contains(GameMods::NightCore) {
+            mods.remove(GameMods::NightCore);
+            mods.insert(GameMods::DoubleTime);
         }
         let (table, column) = match mode {
             GameMode::MNA => ("stars_mania_mods", mania_stars_mods_column(mods)?),
@@ -608,60 +322,17 @@
         &self,
         map_id: u32,
         mode: GameMode,
-        mods: GameMods,
+        mut mods: GameMods,
         stars: f32,
     ) -> DBResult<()> {
-<<<<<<< HEAD
-        let mut mods = mods.as_bits();
-        if mods & NightCore as u32 == NightCore as u32 {
-            mods += DoubleTime as u32 - NightCore as u32;
+        if mods.contains(GameMods::NightCore) {
+            mods.remove(GameMods::NightCore);
+            mods.insert(GameMods::DoubleTime);
         }
         let (table, column) = match mode {
             GameMode::MNA => ("stars_mania_mods", mania_stars_mods_column(mods)?),
             GameMode::CTB => ("stars_ctb_mods", ctb_stars_mods_column(mods)?),
             _ => unreachable!(),
-=======
-        use schema::{
-            stars_ctb_mods::columns::{
-                beatmap_id as cID, DT as cDT, EZ as cEZ, EZDT as cEZDT, EZHT as cEZHT, HR as cHR,
-                HRDT as cHRDT, HRHT as cHRHT, HT as cHT,
-            },
-            stars_mania_mods::columns::{beatmap_id as mID, DT as mDT, HT as mHT},
-        };
-        let conn = self.get_connection()?;
-        if mode == GameMode::MNA {
-            let update = diesel::update(schema::stars_mania_mods::table.filter(mID.eq(map_id)));
-            if mods.contains(GameMods::DoubleTime) {
-                update.set(mDT.eq(Some(stars))).execute(&conn)?;
-            } else if mods.contains(GameMods::HalfTime) {
-                update.set(mHT.eq(Some(stars))).execute(&conn)?;
-            };
-        } else {
-            let update = diesel::update(schema::stars_ctb_mods::table.filter(cID.eq(map_id)));
-            if mods.contains(GameMods::Easy) {
-                if mods.contains(GameMods::DoubleTime) {
-                    update.set(cEZDT.eq(Some(stars))).execute(&conn)?;
-                } else if mods.contains(GameMods::HalfTime) {
-                    update.set(cEZHT.eq(Some(stars))).execute(&conn)?;
-                } else {
-                    update.set(cEZ.eq(Some(stars))).execute(&conn)?;
-                }
-            } else if mods.contains(GameMods::HardRock) {
-                if mods.contains(GameMods::DoubleTime) {
-                    update.set(cHRDT.eq(Some(stars))).execute(&conn)?;
-                } else if mods.contains(GameMods::HalfTime) {
-                    update.set(cHRHT.eq(Some(stars))).execute(&conn)?;
-                } else {
-                    update.set(cHR.eq(Some(stars))).execute(&conn)?;
-                }
-            } else if mods.contains(GameMods::DoubleTime) {
-                update.set(cDT.eq(Some(stars))).execute(&conn)?;
-            } else if mods.contains(GameMods::HalfTime) {
-                update.set(cHT.eq(Some(stars))).execute(&conn)?;
-            } else {
-                panic!("Don't call update_stars_map with CtB on NoMod");
-            }
->>>>>>> 6dc60548
         };
         let query = format!("UPDATE {} SET {}=? WHERE beatmap_id=?", table, col = column);
         sqlx::query(&query)
@@ -846,7 +517,6 @@
     }
 }
 
-<<<<<<< HEAD
 trait CustomSQL: Sized + std::fmt::Write {
     fn pop(&mut self) -> Option<char>;
 
@@ -870,23 +540,17 @@
     fn pop(&mut self) -> Option<char> {
         self.pop()
     }
-=======
-fn mania_mod_bits(mods: GameMods) -> u32 {
-    let valid = GameMods::DoubleTime | GameMods::Easy | GameMods::HalfTime | GameMods::NoFail;
-    mods.bits() & valid.bits()
->>>>>>> 6dc60548
 }
 
-fn ctb_pp_mods_column(mods: u32) -> DBResult<&'static str> {
-    let valid =
-        Easy as u32 + NoFail as u32 + DoubleTime as u32 + NightCore as u32 + HalfTime as u32;
+fn ctb_pp_mods_column(mods: GameMods) -> DBResult<&'static str> {
+    let valid = GameMods::Easy | GameMods::NoFail | GameMods::DoubleTime | GameMods::HalfTime;
     let m = match mods & valid {
-        0 => "NM",
-        8 => "HD",
-        16 => "HR",
-        64 => "DT",
-        m if m == Hidden as u32 + HardRock as u32 => "HDHR",
-        m if m == Hidden as u32 + DoubleTime as u32 => "HDDT",
+        GameMods::NoMod => "NM",
+        GameMods::Hidden => "HD",
+        GameMods::HardRock => "HR",
+        GameMods::DoubleTime => "DT",
+        m if m == GameMods::Hidden | GameMods::HardRock => "HDHR",
+        m if m == GameMods::Hidden | GameMods::DoubleTime => "HDDT",
         _ => {
             return Err(Error::Custom(format!(
                 "No valid mod combination for ctb pp ({})",
@@ -897,22 +561,21 @@
     Ok(m)
 }
 
-fn mania_pp_mods_column(mods: u32) -> DBResult<&'static str> {
-    let valid =
-        Easy as u32 + NoFail as u32 + DoubleTime as u32 + NightCore as u32 + HalfTime as u32;
+fn mania_pp_mods_column(mods: GameMods) -> DBResult<&'static str> {
+    let valid = GameMods::Easy | GameMods::NoFail | GameMods::DoubleTime | GameMods::HalfTime;
     let m = match mods & valid {
-        0 => "NM",
-        1 => "NF",
-        2 => "EZ",
-        64 => "DT",
-        256 => "HT",
-        3 => "NFEZ",
-        65 => "NFDT",
-        66 => "EZDT",
-        257 => "NFHT",
-        258 => "EZHT",
-        67 => "NFEZDT",
-        259 => "NFEZHT",
+        GameMods::NoMod => "NM",
+        GameMods::NoFail => "NF",
+        GameMods::Easy => "EZ",
+        GameMods::DoubleTime => "DT",
+        GameMods::HalfTime => "HT",
+        m if m == GameMods::NoFail | GameMods::Easy => "NFEZ",
+        m if m == GameMods::NoFail | GameMods::DoubleTime => "NFDT",
+        m if m == GameMods::Easy | GameMods::DoubleTime => "EZDT",
+        m if m == GameMods::NoFail | GameMods::HalfTime => "NFHT",
+        m if m == GameMods::Easy | GameMods::HalfTime => "EZHT",
+        m if m == GameMods::NoFail | GameMods::Easy | GameMods::DoubleTime => "NFEZDT",
+        m if m == GameMods::NoFail | GameMods::Easy | GameMods::HalfTime => "NFEZHT",
         _ => {
             return Err(Error::Custom(format!(
                 "No valid mod combination for mania pp ({})",
@@ -923,17 +586,17 @@
     Ok(m)
 }
 
-fn ctb_stars_mods_column(mods: u32) -> DBResult<&'static str> {
-    let valid = Easy as u32 + HardRock as u32 + DoubleTime as u32 + HalfTime as u32;
+fn ctb_stars_mods_column(mods: GameMods) -> DBResult<&'static str> {
+    let valid = GameMods::Easy | GameMods::HardRock | GameMods::DoubleTime | GameMods::HalfTime;
     let m = match mods & valid {
-        2 => "EZ",
-        16 => "HR",
-        64 => "DT",
-        256 => "HT",
-        66 => "EZDT",
-        80 => "HRDT",
-        258 => "EZHT",
-        272 => "HRHT",
+        GameMods::Easy => "EZ",
+        GameMods::HardRock => "HR",
+        GameMods::DoubleTime => "DT",
+        GameMods::HalfTime => "HT",
+        m if m == GameMods::Easy | GameMods::DoubleTime => "EZDT",
+        m if m == GameMods::HardRock | GameMods::DoubleTime => "HRDT",
+        m if m == GameMods::Easy | GameMods::HalfTime => "EZHT",
+        m if m == GameMods::HardRock | GameMods::HalfTime => "HRHT",
         _ => {
             return Err(Error::Custom(format!(
                 "No valid mod combination for ctb stars ({})",
@@ -944,11 +607,11 @@
     Ok(m)
 }
 
-fn mania_stars_mods_column(mods: u32) -> DBResult<&'static str> {
-    let valid = DoubleTime as u32 + HalfTime as u32;
+fn mania_stars_mods_column(mods: GameMods) -> DBResult<&'static str> {
+    let valid = GameMods::DoubleTime | GameMods::HalfTime;
     let m = match mods & valid {
-        64 => "DT",
-        256 => "HT",
+        GameMods::DoubleTime => "DT",
+        GameMods::HalfTime => "HT",
         _ => {
             return Err(Error::Custom(format!(
                 "No valid mod combination for mania stars ({})",
