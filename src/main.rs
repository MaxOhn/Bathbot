mod arguments;
mod commands;
pub mod database;
mod embeds;
mod events;
pub mod pagination;
pub mod roppai;
mod scraper;
mod streams;
pub mod structs;
pub mod util;

use crate::scraper::Scraper;
use commands::{fun::*, help::*, osu::*, owner::*, streams::*, utility::*};
use database::MySQL;
use events::Handler;
use streams::Twitch;
use structs::Osu;
use structs::*;
<<<<<<< HEAD
pub use util::{discord::get_member, Error, MessageExt};
=======
pub use util::discord::get_member; // add Error here
>>>>>>> bb9b8fd7

#[macro_use]
extern crate bitflags;
#[macro_use]
extern crate diesel;
#[macro_use]
<<<<<<< HEAD
extern crate log;
=======
extern crate failure;
>>>>>>> bb9b8fd7

use chrono::{Local, Utc};
use fern::colors::{Color, ColoredLevelConfig};
use log::LevelFilter;
use rosu::backend::Osu as OsuClient;
use serenity::{
    framework::{
        standard::{macros::hook, CommandResult, DispatchError},
        StandardFramework,
    },
    http::Http,
    model::channel::{Channel, Message},
    prelude::*,
};
use std::{
    collections::{HashMap, HashSet},
    env,
    sync::Arc,
};

// Will create an async worker to regularly check for online twitch streams
pub const WITH_STREAM_TRACK: bool = false;
// Will make the scraper use the osu_session cookie of an osu! account
pub const WITH_SCRAPER: bool = false;

#[tokio::main]
async fn main() {
    dotenv::dotenv().expect("Could not load .env file");
    let colors = ColoredLevelConfig::new()
        .info(Color::Green)
        .debug(Color::Blue)
        .warn(Color::Yellow)
        .error(Color::Red);
    fern::Dispatch::new()
        .format(move |out, message, record| {
            out.finish(format_args!(
                "{}[{}] {}",
                Local::now().format("[%m-%d %H:%M:%S]"),
                colors.color(record.level()),
                message
            ))
        })
        .level(LevelFilter::Info)
        .level_for("bathbot", LevelFilter::Debug)
        .chain(std::io::stdout())
        .chain(
            fern::log_file(&format!(
                "logs/log-{}.log",
                Utc::now().format("%F-%H-%M-%S").to_string()
            ))
            .expect("Could prepare log file"),
        )
        .apply()
        .expect("Could not prepare fern-logger");

    // -----------------
    // Data preparations
    // -----------------

    // Discord
    let discord_token = env::var("DISCORD_TOKEN").expect("Could not load DISCORD_TOKEN");
    let http = Http::new_with_token(&discord_token);

    // Database
    let database_url = env::var("DATABASE_URL").expect("Could not load DATABASE_URL");
    let mysql =
        MySQL::new(&database_url).unwrap_or_else(|why| panic!("Could not create MySQL: {}", why));

    // Osu
    let osu_token = env::var("OSU_TOKEN").expect("Could not load OSU_TOKEN");
    let osu = OsuClient::new(osu_token);
    let discord_links = mysql
        .get_discord_links()
        .unwrap_or_else(|why| panic!("Could not get discord_links: {}", why));

    // Scraper
    let scraper = Scraper::new()
        .await
        .unwrap_or_else(|why| panic!("Could not create Scraper: {}", why));

    // Stream tracking
    let twitch_users = mysql
        .get_twitch_users()
        .unwrap_or_else(|why| panic!("Could not get twitch_users: {}", why));
    let stream_tracks = mysql
        .get_stream_tracks()
        .unwrap_or_else(|why| panic!("Could not get stream_tracks: {}", why));
    let twitch_client_id = env::var("TWITCH_CLIENT_ID").expect("Could not load TWITCH_CLIENT_ID");
    let twitch_token = env::var("TWITCH_TOKEN").expect("Could not load TWITCH_TOKEN");
    let twitch = if WITH_STREAM_TRACK {
        Some(
            Twitch::new(&twitch_client_id, &twitch_token)
                .await
                .unwrap_or_else(|why| panic!("Could not create Twitch: {}", why)),
        )
    } else {
        None
    };

    // Individual guild settings
    let guilds = mysql
        .get_guilds()
        .unwrap_or_else(|why| panic!("Could not get Guilds: {}", why));

    // General
    let owners = match http.get_current_application_info().await {
        Ok(info) => {
            let mut owners = HashSet::new();
            owners.insert(info.owner.id);
            owners
        }
        Err(why) => panic!("Could not access application info: {:?}", why),
    };
    let now = Utc::now();

    // Custom (temporal(?)) manual user verification
    let verified_users = mysql
        .get_bg_verified()
        .expect("Could not get verified users");

    // ---------------
    // Framework setup
    // ---------------

    let framework = StandardFramework::new()
        .configure(|c| {
            c.prefixes(vec!["<", "!!"])
                .delimiter(' ')
                .case_insensitivity(true)
                .ignore_bots(true)
                .no_dm_prefix(true)
                .owners(owners)
        })
        .before(before)
        .after(after)
        .on_dispatch_error(dispatch_error)
        .bucket("songs", |b| b.delay(20).limit(1))
        .await
        .bucket("bg_bigger", |b| b.time_span(10).limit(3))
        .await
        .bucket("bg_hint", |b| b.time_span(7).limit(3))
        .await
        .help(&HELP)
        .group(&OSUGENERAL_GROUP)
        .group(&OSU_GROUP)
        .group(&MANIA_GROUP)
        .group(&TAIKO_GROUP)
        .group(&CATCHTHEBEAT_GROUP)
        .group(&FUN_GROUP)
        .group(&UTILITY_GROUP)
        .group(&STREAMTRACKING_GROUP)
        .group(&OWNER_GROUP);

    let mut discord = Client::new(&discord_token)
        .event_handler(Handler)
        .framework(framework)
        .await
        .expect("Could not create discord client");

    // Insert everything
    {
        let mut data = discord.data.write().await;
        data.insert::<CommandCounter>(HashMap::default());
        data.insert::<Osu>(osu);
        data.insert::<Scraper>(scraper);
        data.insert::<MySQL>(mysql);
        data.insert::<DiscordLinks>(discord_links);
        data.insert::<BootTime>(now);
        data.insert::<PerformanceCalculatorLock>(Arc::new(Mutex::new(())));
        data.insert::<TwitchUsers>(twitch_users);
        data.insert::<StreamTracks>(stream_tracks);
        data.insert::<OnlineTwitch>(HashSet::new());
        if let Some(twitch) = twitch {
            data.insert::<Twitch>(twitch);
        }
        data.insert::<Guilds>(guilds);
        data.insert::<BgGames>(HashMap::new());
        data.insert::<BgVerified>(verified_users);
    }

    // Boot it all up
    if let Err(why) = discord.start().await {
        panic!("Client error: {}", why)
    }
}

#[hook]
async fn before(ctx: &Context, msg: &Message, cmd_name: &str) -> bool {
    let location = match msg.guild(ctx).await {
        Some(guild) => {
            let guild_name = &guild.name;
            let channel_name = if let Channel::Guild(channel) = msg.channel(ctx).await.unwrap() {
                channel.name
            } else {
                panic!("Found non-Guild channel of msg despite msg being in a guild");
            };
            format!("{}:{}", guild_name, channel_name)
        }
        None => "Private".to_owned(),
    };
    info!("[{}] {}: {}", location, msg.author.name, msg.content);
    match ctx.data.write().await.get_mut::<CommandCounter>() {
        Some(counter) => *counter.entry(cmd_name.to_owned()).or_insert(0) += 1,
        None => warn!("Could not get CommandCounter"),
    }
    let _ = msg.channel_id.broadcast_typing(ctx).await;
    true
}

#[hook]
async fn after(_ctx: &Context, _msg: &Message, cmd_name: &str, cmd_result: CommandResult) {
    match cmd_result {
        Ok(()) => info!("Processed command '{}'", cmd_name),
        Err(why) => error!("Command '{}' returned error {:?}", cmd_name, why),
    }
}

#[hook]
async fn dispatch_error(ctx: &Context, msg: &Message, error: DispatchError) {
    let response = match error {
        DispatchError::Ratelimited(seconds) => msg
            .channel_id
            .say(
                ctx,
                format!("Command on cooldown, try again in {} seconds", seconds),
            )
            .await
            .ok(),
        DispatchError::CheckFailed(name, _) => {
            if name == "BgVerified" {
                msg.channel_id
                    .say(
                        ctx,
                        "Only handselected people can use this command.\n\
                        Ask bade to add you if you want to help out tagging backgrounds.",
                    )
                    .await
                    .ok()
            } else {
                None
            }
        }
        _ => None,
    };
    if let Some(response) = response {
        response.reaction_delete(ctx, msg.author.id).await;
    }
}<|MERGE_RESOLUTION|>--- conflicted
+++ resolved
@@ -17,22 +17,16 @@
 use streams::Twitch;
 use structs::Osu;
 use structs::*;
-<<<<<<< HEAD
-pub use util::{discord::get_member, Error, MessageExt};
-=======
-pub use util::discord::get_member; // add Error here
->>>>>>> bb9b8fd7
+pub use util::{discord::get_member, MessageExt};
 
 #[macro_use]
 extern crate bitflags;
 #[macro_use]
 extern crate diesel;
 #[macro_use]
-<<<<<<< HEAD
+extern crate failure;
+#[macro_use]
 extern crate log;
-=======
-extern crate failure;
->>>>>>> bb9b8fd7
 
 use chrono::{Local, Utc};
 use fern::colors::{Color, ColoredLevelConfig};
