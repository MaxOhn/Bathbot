--- conflicted
+++ resolved
@@ -40,12 +40,8 @@
 
     #[inline]
     pub async fn stop(&self) -> GameResult<()> {
-<<<<<<< HEAD
-        let mut tx = self.tx.lock().await;
+        let tx = self.tx.lock().await;
 
-=======
-        let tx = self.tx.lock().await;
->>>>>>> 08d93038
         tx.send(LoopResult::Stop)
             .await
             .map_err(|_| BgGameError::StopToken)
@@ -53,12 +49,8 @@
 
     #[inline]
     pub async fn restart(&self) -> GameResult<()> {
-<<<<<<< HEAD
-        let mut tx = self.tx.lock().await;
+        let tx = self.tx.lock().await;
 
-=======
-        let tx = self.tx.lock().await;
->>>>>>> 08d93038
         tx.send(LoopResult::Restart)
             .await
             .map_err(|_| BgGameError::RestartToken)
