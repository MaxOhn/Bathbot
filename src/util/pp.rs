use crate::{
    database::MySQL, roppai::Oppai, scraper::ScraperScore, util::osu, Error,
    PerformanceCalculatorLock,
};

use rosu::models::{ApprovalStatus, Beatmap, GameMode, GameMods, Grade, Score};
use serenity::prelude::{RwLock, TypeMap};
use std::{env, mem, process::Stdio, str::FromStr};
use tokio::{
    process::{Child, Command},
    time,
};

pub enum PPProvider {
    Oppai {
        oppai: Oppai,
        pp: f32,
        max_pp: f32,
        stars: f32,
    },
    Mania {
        pp: f32,
        max_pp: f32,
        stars: f32,
    },
    Fruits {
        pp: f32,
        max_pp: f32,
        stars: f32,
    },
}

async fn new_oppai(score: &Score, map: &Beatmap) -> Result<PPProvider, Error> {
    let map_path = osu::prepare_beatmap_file(map.beatmap_id).await?;
    let mut oppai = Oppai::new();
    if !score.enabled_mods.is_empty() {
        let bits = score.enabled_mods.bits();
        oppai.set_mods(bits);
    }
    let max_pp = oppai.calculate(Some(&map_path))?.get_pp();
    oppai
        .set_miss_count(score.count_miss)
        .set_hits(score.count100, score.count50)
        .set_end_index(score.total_hits(map.mode))
        .set_combo(score.max_combo)
        .calculate(None)?;
    let pp = oppai.get_pp();
    let stars = if score.enabled_mods.changes_stars(map.mode) {
        oppai.get_stars()
    } else {
        map.stars
    };
    Ok(PPProvider::Oppai {
        oppai,
        pp,
        max_pp,
        stars,
    })
}

async fn new_perf_calc<'a>(
    score: &'a Score,
    map: &Beatmap,
    data: &RwLock<TypeMap>,
) -> Result<PPProvider, Error> {
    let mode = map.mode;
    let mutex = if score.pp.is_none() {
        let data = data.read().await;
        Some(data.get::<PerformanceCalculatorLock>().unwrap().clone())
    } else {
        None
    };
    let (stars, stars_in_db) = if score.enabled_mods.changes_stars(mode) {
        // Try retrieving stars from database
        let data = data.read().await;
        let mysql = data.get::<MySQL>().unwrap();
<<<<<<< HEAD
        match mysql
            .get_mod_stars(map.beatmap_id, mode, &score.enabled_mods)
            .await
        {
=======
        match mysql.get_mod_stars(map.beatmap_id, mode, score.enabled_mods) {
>>>>>>> 6dc60548
            Ok(result) => (result, true),
            Err(why) => {
                if let Error::Custom(_) = why {
                    warn!("Error while retrieving from {} stars: {}", mode, why);
                }
                (None, false)
            }
        }
    } else {
        (Some(map.stars), true)
    };

    // Start calculating pp of the score in new async worker
    let (pp_child, lock) = if score.pp.is_none() {
        // If its a fail or below half score, it's gonna be 0pp anyway
        if score.grade == Grade::F
            || (mode == GameMode::MNA
                && score.score < (500_000.0 * score.enabled_mods.score_multiplier(mode)) as u32)
        {
            (None, None)
        } else {
            let lock = mutex.as_ref().unwrap().lock();
            let params = if mode == GameMode::MNA {
                CalcParam::mania(Some(score.score), score.enabled_mods)
            } else {
                CalcParam::ctb(score)
            };
            let child = start_pp_calc(map.beatmap_id, params).await?;
            (Some(child), Some(lock))
        }
    } else {
        (None, None)
    };
    // Try retrieving max pp of the map from database
    let (max_pp, map_in_db) = {
        let data = data.read().await;
        let mysql = data.get::<MySQL>().unwrap();
<<<<<<< HEAD
        match mysql
            .get_mod_pp(map.beatmap_id, mode, &score.enabled_mods)
            .await
        {
=======
        match mysql.get_mod_pp(map.beatmap_id, mode, score.enabled_mods) {
>>>>>>> 6dc60548
            Ok(result) => (result, true),
            Err(why) => {
                if let Error::Custom(_) = why {
                    warn!(
                        "Some mod bit error for mods {} in {} pp table",
                        score.enabled_mods, mode
                    );
                }
                (None, false)
            }
        }
    };
    // Wait for score pp calculation to finish
    let pp = if let Some(pp_child) = pp_child {
        parse_pp_calc(pp_child).await?
    } else if score.grade == Grade::F
        || (mode == GameMode::MNA
            && score.score < (500_000.0 * score.enabled_mods.score_multiplier(mode)) as u32)
    {
        0.0
    } else {
        score.pp.unwrap()
    };
    // If max pp were found, get them
    let max_pp = if let Some(max_pp) = max_pp {
        max_pp
    // Otherwise start calculating them in new async worker
    } else {
        let params: CalcParam<'a, Score> = if mode == GameMode::MNA {
            CalcParam::mania(None, score.enabled_mods)
        } else {
            CalcParam::max_ctb(score.enabled_mods)
        };
        let max_pp_child = start_pp_calc(map.beatmap_id, params).await?;
        let max_pp = parse_pp_calc(max_pp_child).await?;
        if map.approval_status == ApprovalStatus::Ranked
            || map.approval_status == ApprovalStatus::Loved
        {
            // Insert max pp value into database
            let data = data.read().await;
            let mysql = data.get::<MySQL>().unwrap();
            f32_to_db(
                map_in_db,
                mysql,
                map.beatmap_id,
                mode,
                score.enabled_mods,
                max_pp,
                false,
            )
            .await?;
        }
        max_pp
    };
    let stars = if let Some(stars) = stars {
        stars
    } else {
        let stars = calc_stars(map.beatmap_id, score.enabled_mods).await?;
        mem::drop(lock);
        if map.approval_status == ApprovalStatus::Ranked
            || map.approval_status == ApprovalStatus::Loved
        {
            // Insert stars value into database
            let data = data.read().await;
            let mysql = data.get::<MySQL>().unwrap();
            f32_to_db(
                stars_in_db,
                mysql,
                map.beatmap_id,
                mode,
                score.enabled_mods,
                stars,
                true,
            )
            .await?;
        }
        stars
    };
    Ok(PPProvider::Mania { pp, max_pp, stars })
}

impl PPProvider {
    pub async fn new(
        score: &Score,
        map: &Beatmap,
        data: Option<&RwLock<TypeMap>>,
    ) -> Result<Self, Error> {
        match map.mode {
            GameMode::STD | GameMode::TKO => new_oppai(score, map).await,
            GameMode::MNA => match data {
                Some(data) => new_perf_calc(score, map, data).await,
                None => Err(Error::Custom(
                    "Cannot calculate mania pp without TypeMap".to_string(),
                )),
            },
            GameMode::CTB => match data {
                Some(data) => new_perf_calc(score, map, data).await,
                None => Err(Error::Custom(
                    "Cannot calculate ctb pp without TypeMap".to_string(),
                )),
            },
        }
    }

    pub async fn calculate_oppai_pp<S>(score: &S, map: &Beatmap) -> Result<f32, Error>
    where
        S: SubScore,
    {
        let map_path = osu::prepare_beatmap_file(map.beatmap_id).await?;
        let mut oppai = Oppai::new();
        if !score.mods().is_empty() {
            let bits = score.mods().bits();
            oppai.set_mods(bits);
        }
        oppai
            .set_miss_count(score.miss())
            .set_hits(score.c100(), score.c50())
            .set_end_index(score.hits(map.mode))
            .set_combo(score.combo())
            .calculate(Some(&map_path))?;
        Ok(oppai.get_pp())
    }

    pub async fn calculate_pp<S>(
        score: &S,
        map: &Beatmap,
        data: &RwLock<TypeMap>,
    ) -> Result<f32, Error>
    where
        S: SubScore,
    {
        let mods = score.mods();
        if score.grade() == Grade::F
            || (map.mode == GameMode::MNA
                && score.score() < (500_000.0 * mods.score_multiplier(map.mode)) as u32)
        {
            Ok(0.0)
        } else {
            let mutex = {
                let data = data.read().await;
                data.get::<PerformanceCalculatorLock>().unwrap().clone()
            };
            let _ = mutex.lock();
            let params = if map.mode == GameMode::MNA {
                CalcParam::mania(Some(score.score()), mods)
            } else {
                CalcParam::ctb(score)
            };
            let child = start_pp_calc(map.beatmap_id, params).await?;
            parse_pp_calc(child).await
        }
    }

    pub async fn calculate_max<'a>(
        map: &Beatmap,
        mods: GameMods,
        data: Option<&RwLock<TypeMap>>,
    ) -> Result<f32, Error> {
        match map.mode {
            GameMode::STD | GameMode::TKO => {
                let map_path = osu::prepare_beatmap_file(map.beatmap_id).await?;
                let mut oppai = Oppai::new();
                if !mods.is_empty() {
                    let bits = mods.bits();
                    oppai.set_mods(bits);
                }
                Ok(oppai.calculate(Some(&map_path))?.get_pp())
            }
            GameMode::MNA | GameMode::CTB => {
                let data = data.unwrap();
                // Try retrieving max pp of the map from database
                let (max_pp, map_in_db) = {
                    let data = data.read().await;
                    let mysql = data.get::<MySQL>().unwrap();
<<<<<<< HEAD
                    match mysql.get_mod_pp(map.beatmap_id, map.mode, &mods).await {
=======
                    match mysql.get_mod_pp(map.beatmap_id, map.mode, mods) {
>>>>>>> 6dc60548
                        Ok(result) => (result, true),
                        Err(why) => {
                            if let Error::Custom(_) = why {
                                warn!("Error getting mod pp from table: {}", why);
                            }
                            (None, false)
                        }
                    }
                };
                // If max pp were found, get them
                if let Some(max_pp) = max_pp {
                    Ok(max_pp)
                // Otherwise start calculating them in new thread
                } else {
                    let max_pp = {
                        let mutex = {
                            let data = data.read().await;
                            data.get::<PerformanceCalculatorLock>().unwrap().clone()
                        };
                        let _ = mutex.lock();
                        let params: CalcParam<'a, Score> = if map.mode == GameMode::MNA {
                            CalcParam::mania(None, mods)
                        } else {
                            CalcParam::max_ctb(mods)
                        };
                        let max_pp_child = start_pp_calc(map.beatmap_id, params).await?;
                        parse_pp_calc(max_pp_child).await?
                    };
                    // Insert max pp value into database
                    let data = data.read().await;
                    let mysql = data.get::<MySQL>().unwrap();
                    if map_in_db {
<<<<<<< HEAD
                        mysql
                            .update_pp_map(map.beatmap_id, map.mode, &mods, max_pp)
                            .await?;
                    } else {
                        mysql
                            .insert_pp_map(map.beatmap_id, map.mode, &mods, max_pp)
                            .await?;
=======
                        mysql.update_pp_map(map.beatmap_id, map.mode, mods, max_pp)?;
                    } else {
                        mysql.insert_pp_map(map.beatmap_id, map.mode, mods, max_pp)?;
>>>>>>> 6dc60548
                    }
                    Ok(max_pp)
                }
            }
        }
    }

    pub fn recalculate(&mut self, score: &Score, mode: GameMode) -> Result<(), Error> {
        match self {
            Self::Oppai { oppai, pp, .. } => {
                if !score.enabled_mods.is_empty() {
                    let bits = score.enabled_mods.bits();
                    oppai.set_mods(bits);
                }
                oppai
                    .set_miss_count(score.count_miss)
                    .set_hits(score.count100, score.count50)
                    .set_end_index(score.total_hits(mode))
                    .set_combo(score.max_combo)
                    .calculate(None)?;
                *pp = oppai.get_pp();
                Ok(())
            }
            Self::Mania { .. } => Err(Error::Custom("Cannot recalculate mania pp".to_string())),
            Self::Fruits { .. } => Err(Error::Custom("Cannot recalculate ctb pp".to_string())),
        }
    }

    pub fn pp(&self) -> f32 {
        match self {
            Self::Oppai { pp, .. } => *pp,
            Self::Mania { pp, .. } => *pp,
            Self::Fruits { .. } => panic!("Don't call pp on ctb maps!"),
        }
    }

    pub fn max_pp(&self) -> f32 {
        match self {
            Self::Oppai { max_pp, .. } => *max_pp,
            Self::Mania { max_pp, .. } => *max_pp,
            Self::Fruits { .. } => panic!("Don't call pp_max on ctb maps!"),
        }
    }

    pub fn stars(&self) -> f32 {
        match self {
            Self::Oppai { stars, .. } => *stars,
            Self::Mania { stars, .. } => *stars,
            Self::Fruits { stars, .. } => *stars,
        }
    }

    pub fn oppai(&self) -> Option<&Oppai> {
        match self {
            Self::Oppai { oppai, .. } => Some(oppai),
            _ => None,
        }
    }
}

async fn start_pp_calc<S: SubScore>(map_id: u32, params: CalcParam<'_, S>) -> Result<Child, Error> {
    let map_path = osu::prepare_beatmap_file(map_id).await?;
    let mut cmd = Command::new("dotnet");
    cmd.kill_on_drop(true)
        .arg(env::var("PERF_CALC").unwrap())
        .arg("simulate");
    match params.mode() {
        GameMode::MNA => cmd.arg("mania"),
        GameMode::CTB => cmd.arg("catch"),
        _ => panic!(
            "Only use start_pp_calc for mania or ctb, not {}",
            params.mode()
        ),
    };
    cmd.arg(map_path);
    for m in params.mods().iter().filter(|&m| m != GameMods::ScoreV2) {
        cmd.arg("-m").arg(m.to_string());
    }
    if let CalcParam::MNA { score, mods } = params {
        cmd.arg("-s");
        if let Some(score) = score {
            cmd.arg(score.to_string());
        } else {
            cmd.arg(((1_000_000.0 * mods.score_multiplier(GameMode::MNA)) as u32).to_string());
        }
    } else if let CalcParam::CTB { score } = params {
        cmd.arg("-c").arg(score.combo().to_string());
        cmd.arg("-X").arg(score.miss().to_string());
        cmd.arg("-D").arg(score.c100().to_string());
        cmd.arg("-T").arg(score.c50().to_string());
    }
    cmd.stdout(Stdio::piped())
        .stderr(Stdio::piped())
        .spawn()
        .map_err(Error::from)
}

async fn parse_pp_calc(child: Child) -> Result<f32, Error> {
    let calculation = time::timeout(time::Duration::from_secs(10), child.wait_with_output());
    let output = match calculation.await {
        Ok(output) => output?,
        Err(_) => {
            return Err(Error::Custom(
                "Timeout while waiting for pp output".to_string(),
            ))
        }
    };
    if output.status.success() {
        let result = String::from_utf8(output.stdout)
            .map_err(|_| Error::Custom("Could not read stdout string".to_string()))?;
        f32::from_str(&result.trim())
            .map_err(|_| Error::Custom("PerfCalc result could not be parsed into pp".to_string()))
    } else {
        let error_msg = String::from_utf8(output.stderr)
            .map_err(|_| Error::Custom("Could not read stderr string".to_string()))?;
        Err(Error::Custom(error_msg))
    }
}

async fn calc_stars(map_id: u32, mods: GameMods) -> Result<f32, Error> {
    let map_path = osu::prepare_beatmap_file(map_id).await?;
    let mut cmd = Command::new("dotnet");
    cmd.kill_on_drop(true)
        .arg(env::var("PERF_CALC").unwrap())
        .arg("difficulty")
        .arg(map_path);
    for m in mods.iter().filter(|&m| m != GameMods::ScoreV2) {
        cmd.arg("-m").arg(m.to_string());
    }
    let output = match time::timeout(time::Duration::from_secs(10), cmd.output()).await {
        Ok(output) => output?,
        Err(_) => {
            return Err(Error::Custom(
                "Timeout while waiting for stars output".to_string(),
            ))
        }
    };
    if output.status.success() {
        let result = String::from_utf8(output.stdout)
            .map_err(|_| Error::Custom("Could not read stdout string".to_string()))?;
        f32::from_str(&result.trim()).map_err(|_| {
            Error::Custom("PerfCalc result could not be parsed into stars".to_string())
        })
    } else {
        let error_msg = String::from_utf8(output.stderr)
            .map_err(|_| Error::Custom("Could not read stderr string".to_string()))?;
        Err(Error::Custom(error_msg))
    }
}

// Calculate CTB pp manually in case its useful at some point...
fn _ctb_score_pp(score: &Score, map: &Beatmap, stars: f64) -> f32 {
    let mods = &score.enabled_mods;
    let fruits_hit = score.count300;
    let ticks_hit = score.count100;
    let misses = score.count_miss;

    // let stars = if mods.contains(&GameMod::Easy)
    //     || mods.contains(&GameMod::HardRock)
    //     || mods.contains(&GameMod::DoubleTime)
    //     || mods.contains(&GameMod::NightCore)
    //     || mods.contains(&GameMod::HalfTime)
    // {
    //     todo!()
    // } else {
    //     map.stars as f64
    // };

    let num_total_hits = (misses + ticks_hit + fruits_hit) as f64;

    let mut value = (5.0_f64 * 1.0_f64.max(stars / 0.0049) - 4.0).powi(2) / 100_000.0;

    // Longer maps are worth more. "Longer" means how many hits there are which can contribute to combo
    let mut length_bonus = 0.95_f64 + 0.3 * (num_total_hits / 2500.0).min(1.0);
    if num_total_hits > 2_500.0 {
        length_bonus += (num_total_hits / 2_500.0).log10() * 0.475;
    }
    value *= length_bonus;

    // Penalize misses exponentially. This mainly fixes tag4 maps and the likes until a per-hitobject solution is available
    value *= 0.97_f64.powi(misses as i32);

    // Combo scaling
    match map.max_combo {
        Some(max_combo) if max_combo > 0 => {
            value *= (score.max_combo as f64 / max_combo as f64)
                .powf(0.8)
                .min(1.0)
        }
        _ => {}
    }

    let mut ar_factor = 1.0_f64;
    if map.diff_ar > 9.0 {
        ar_factor += 0.1 * (map.diff_ar as f64 - 9.0); // 10% for each AR above 9
    }
    if map.diff_ar > 10.0 {
        ar_factor += 0.1 * (map.diff_ar as f64 - 10.0); // Additional 10% at AR 11, 30% total
    } else if map.diff_ar < 8.0 {
        ar_factor += 0.025 * (8.0 - map.diff_ar as f64); // 2.5% for each AR below 8
    }
    value *= ar_factor;

    if mods.contains(GameMods::Hidden) {
        value *= 1.05 + 0.075 * (10.0 - map.diff_ar.min(10.0) as f64); // 7.5% for each AR below 10

        // Hiddens gives almost nothing on max approach rate, and more the lower it is
        if map.diff_ar <= 10.0 {
            value *= 1.05 + 0.075 * (10.0 - map.diff_ar as f64); // 7.5% for each AR below 10
        } else if map.diff_ar > 10.0 {
            value *= 1.01 + 0.04 * (11.0 - map.diff_ar.min(11.0) as f64); // 5% at AR 10, 1% at AR 11
        }
    }

    // Apply length bonus again if flashlight is on simply because it becomes a lot harder on longer maps.
    if mods.contains(GameMods::Flashlight) {
        value *= 1.35 * length_bonus;
    }

    // Scale the aim value with accuracy _slightly_
    value *= (score.accuracy(GameMode::CTB) as f64).powf(5.5);

    // Custom multipliers for NoFail. SpunOut is not applicable.
    if mods.contains(GameMods::NoFail) {
        value *= 0.9;
    }

    value as f32
}

async fn f32_to_db(
    in_db: bool,
    mysql: &MySQL,
    map_id: u32,
    mode: GameMode,
    mods: GameMods,
    value: f32,
    stars: bool, // max_pp if false
) -> Result<(), Error> {
    if in_db {
        if stars {
            match mysql.update_stars_map(map_id, mode, mods, value).await {
                Ok(_) => debug!(
                    "Updated map id {} with mods {} in {} stars table",
                    map_id, mods, mode
                ),
                Err(why) => {
                    error!("Error while updating {} stars: {}", mode, why);
                    return Err(why);
                }
            }
        } else {
            match mysql.update_pp_map(map_id, mode, mods, value).await {
                Ok(_) => debug!(
                    "Updated map id {} with mods {} in {} pp table",
                    map_id, mods, mode
                ),
                Err(why) => {
                    error!("Error while updating {} pp: {}", mode, why);
                    return Err(why);
                }
            }
        }
    } else if stars {
<<<<<<< HEAD
        match mysql.insert_stars_map(map_id, mode, &mods, value).await {
=======
        match mysql.insert_stars_map(map_id, mode, mods, value) {
>>>>>>> 6dc60548
            Ok(_) => debug!("Inserted beatmap {} into {} stars table", map_id, mode),
            Err(why) => {
                error!("Error while inserting {} stars: {}", mode, why);
                return Err(why);
            }
        }
    } else {
        match mysql.insert_pp_map(map_id, mode, mods, value).await {
            Ok(_) => debug!("Inserted beatmap {} into {} pp table", map_id, mode),
            Err(why) => {
                error!("Error while inserting {} pp: {}", mode, why);
                return Err(why);
            }
        }
    }
    Ok(())
}

enum CalcParam<'a, S: SubScore> {
    #[allow(dead_code)] // its not dead code rust...
    MNA { score: Option<u32>, mods: GameMods },
    #[allow(dead_code)]
    CTB { score: &'a S },
    #[allow(dead_code)]
    MaxCTB { mods: GameMods },
}

impl<'a, S: SubScore> CalcParam<'a, S> {
    fn mania(score: Option<u32>, mods: GameMods) -> Self {
        Self::MNA { score, mods }
    }

    fn ctb(score: &'a S) -> Self
    where
        S: SubScore,
    {
        Self::CTB { score }
    }

    fn max_ctb(mods: GameMods) -> Self {
        Self::MaxCTB { mods }
    }

    fn mode(&self) -> GameMode {
        match self {
            CalcParam::MNA { .. } => GameMode::MNA,
            CalcParam::CTB { .. } | CalcParam::MaxCTB { .. } => GameMode::CTB,
        }
    }

    fn mods(&self) -> GameMods {
        match self {
            CalcParam::MNA { mods, .. } | CalcParam::MaxCTB { mods } => *mods,
            CalcParam::CTB { score, .. } => score.mods(),
        }
    }
}

pub trait SubScore {
    fn miss(&self) -> u32;
    fn c50(&self) -> u32;
    fn c100(&self) -> u32;
    fn c300(&self) -> u32;
    fn combo(&self) -> u32;
    fn mods(&self) -> GameMods;
    fn hits(&self, mode: GameMode) -> u32;
    fn grade(&self) -> Grade;
    fn score(&self) -> u32;
}

impl SubScore for Score {
    fn miss(&self) -> u32 {
        self.count_miss
    }
    fn c50(&self) -> u32 {
        self.count50
    }
    fn c100(&self) -> u32 {
        self.count100
    }
    fn c300(&self) -> u32 {
        self.count300
    }
    fn combo(&self) -> u32 {
        self.max_combo
    }
    fn mods(&self) -> GameMods {
        self.enabled_mods
    }
    fn hits(&self, mode: GameMode) -> u32 {
        self.total_hits(mode)
    }
    fn grade(&self) -> Grade {
        self.grade
    }
    fn score(&self) -> u32 {
        self.score
    }
}

impl SubScore for ScraperScore {
    fn miss(&self) -> u32 {
        self.count_miss
    }
    fn c50(&self) -> u32 {
        self.count50
    }
    fn c100(&self) -> u32 {
        self.count100
    }
    fn c300(&self) -> u32 {
        self.count300
    }
    fn combo(&self) -> u32 {
        self.max_combo
    }
    fn mods(&self) -> GameMods {
        self.enabled_mods
    }
    fn hits(&self, _: GameMode) -> u32 {
        self.total_hits()
    }
    fn grade(&self) -> Grade {
        self.grade
    }
    fn score(&self) -> u32 {
        self.score
    }
}<|MERGE_RESOLUTION|>--- conflicted
+++ resolved
@@ -74,14 +74,10 @@
         // Try retrieving stars from database
         let data = data.read().await;
         let mysql = data.get::<MySQL>().unwrap();
-<<<<<<< HEAD
         match mysql
-            .get_mod_stars(map.beatmap_id, mode, &score.enabled_mods)
+            .get_mod_stars(map.beatmap_id, mode, score.enabled_mods)
             .await
         {
-=======
-        match mysql.get_mod_stars(map.beatmap_id, mode, score.enabled_mods) {
->>>>>>> 6dc60548
             Ok(result) => (result, true),
             Err(why) => {
                 if let Error::Custom(_) = why {
@@ -119,14 +115,10 @@
     let (max_pp, map_in_db) = {
         let data = data.read().await;
         let mysql = data.get::<MySQL>().unwrap();
-<<<<<<< HEAD
         match mysql
-            .get_mod_pp(map.beatmap_id, mode, &score.enabled_mods)
+            .get_mod_pp(map.beatmap_id, mode, score.enabled_mods)
             .await
         {
-=======
-        match mysql.get_mod_pp(map.beatmap_id, mode, score.enabled_mods) {
->>>>>>> 6dc60548
             Ok(result) => (result, true),
             Err(why) => {
                 if let Error::Custom(_) = why {
@@ -301,11 +293,7 @@
                 let (max_pp, map_in_db) = {
                     let data = data.read().await;
                     let mysql = data.get::<MySQL>().unwrap();
-<<<<<<< HEAD
-                    match mysql.get_mod_pp(map.beatmap_id, map.mode, &mods).await {
-=======
-                    match mysql.get_mod_pp(map.beatmap_id, map.mode, mods) {
->>>>>>> 6dc60548
+                    match mysql.get_mod_pp(map.beatmap_id, map.mode, mods).await {
                         Ok(result) => (result, true),
                         Err(why) => {
                             if let Error::Custom(_) = why {
@@ -338,19 +326,13 @@
                     let data = data.read().await;
                     let mysql = data.get::<MySQL>().unwrap();
                     if map_in_db {
-<<<<<<< HEAD
                         mysql
-                            .update_pp_map(map.beatmap_id, map.mode, &mods, max_pp)
+                            .update_pp_map(map.beatmap_id, map.mode, mods, max_pp)
                             .await?;
                     } else {
                         mysql
-                            .insert_pp_map(map.beatmap_id, map.mode, &mods, max_pp)
+                            .insert_pp_map(map.beatmap_id, map.mode, mods, max_pp)
                             .await?;
-=======
-                        mysql.update_pp_map(map.beatmap_id, map.mode, mods, max_pp)?;
-                    } else {
-                        mysql.insert_pp_map(map.beatmap_id, map.mode, mods, max_pp)?;
->>>>>>> 6dc60548
                     }
                     Ok(max_pp)
                 }
@@ -615,11 +597,7 @@
             }
         }
     } else if stars {
-<<<<<<< HEAD
-        match mysql.insert_stars_map(map_id, mode, &mods, value).await {
-=======
-        match mysql.insert_stars_map(map_id, mode, mods, value) {
->>>>>>> 6dc60548
+        match mysql.insert_stars_map(map_id, mode, mods, value).await {
             Ok(_) => debug!("Inserted beatmap {} into {} stars table", map_id, mode),
             Err(why) => {
                 error!("Error while inserting {} stars: {}", mode, why);
