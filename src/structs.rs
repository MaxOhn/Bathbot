use crate::{
    commands::fun::BackGroundGame,
    database::{MySQL, StreamTrack},
    scraper::Scraper,
    streams::Twitch,
    util::globals::AUTHORITY_ROLES,
};

use chrono::{DateTime, Utc};
use rosu::backend::Osu as OsuClient;
use serenity::{
<<<<<<< HEAD
    model::id::{ChannelId, GuildId, MessageId, RoleId, UserId},
=======
    framework::standard::{Args, Delimiter},
    model::id::{ChannelId, GuildId, MessageId, RoleId},
>>>>>>> ed1c5acb
    prelude::*,
};
use sqlx::{mysql::MySqlRow, FromRow, Row};
use std::{
    collections::{HashMap, HashSet},
    sync::Arc,
};

pub struct CommandCounter;
impl TypeMapKey for CommandCounter {
    type Value = HashMap<String, u32>;
}

pub struct Osu;
impl TypeMapKey for Osu {
    type Value = OsuClient;
}

impl TypeMapKey for Scraper {
    type Value = Scraper;
}

impl TypeMapKey for MySQL {
    type Value = MySQL;
}

pub struct DiscordLinks;
impl TypeMapKey for DiscordLinks {
    type Value = HashMap<u64, String>;
}

pub struct BootTime;
impl TypeMapKey for BootTime {
    type Value = DateTime<Utc>;
}

pub struct PerformanceCalculatorLock;
impl TypeMapKey for PerformanceCalculatorLock {
    type Value = Arc<Mutex<()>>;
}

pub struct ReactionTracker;
impl TypeMapKey for ReactionTracker {
    type Value = HashMap<(ChannelId, MessageId), RoleId>;
}

pub struct TwitchUsers;
impl TypeMapKey for TwitchUsers {
    type Value = HashMap<String, u64>;
}

pub struct StreamTracks;
impl TypeMapKey for StreamTracks {
    type Value = HashSet<StreamTrack>;
}

pub struct OnlineTwitch;
impl TypeMapKey for OnlineTwitch {
    type Value = HashSet<u64>;
}

impl TypeMapKey for Twitch {
    type Value = Twitch;
}

pub struct Guild {
    pub guild_id: GuildId,
    pub with_lyrics: bool,
    pub authorities: Vec<String>,
}

impl Guild {
    pub fn new(guild_id: u64) -> Self {
        let mut authorities = Vec::new();
        let mut args = Args::new(AUTHORITY_ROLES, &[Delimiter::Single(' ')]);
        while !args.is_empty() {
            authorities.push(args.single_quoted().unwrap());
        }
        Self {
            guild_id: GuildId(guild_id),
            with_lyrics: true,
            authorities,
        }
    }
}

impl<'c> FromRow<'c, MySqlRow> for Guild {
    fn from_row(row: &MySqlRow) -> Result<Guild, sqlx::Error> {
        let role_string: &str = row.get("authorities");
        let mut authorities = Vec::new();
        let mut args = Args::new(role_string, &[Delimiter::Single(' ')]);
        while !args.is_empty() {
            authorities.push(args.single_quoted().unwrap());
        }
        Ok(Guild {
            guild_id: GuildId(row.get("guild_id")),
            with_lyrics: row.get("with_lyrics"),
            authorities,
        })
    }
}

pub struct Guilds;
impl TypeMapKey for Guilds {
    type Value = HashMap<GuildId, Guild>;
}

pub struct BgGames;
impl TypeMapKey for BgGames {
    type Value = HashMap<ChannelId, BackGroundGame>;
}

pub struct BgVerified;
impl TypeMapKey for BgVerified {
    type Value = HashSet<UserId>;
}<|MERGE_RESOLUTION|>--- conflicted
+++ resolved
@@ -9,12 +9,8 @@
 use chrono::{DateTime, Utc};
 use rosu::backend::Osu as OsuClient;
 use serenity::{
-<<<<<<< HEAD
+    framework::standard::{Args, Delimiter},
     model::id::{ChannelId, GuildId, MessageId, RoleId, UserId},
-=======
-    framework::standard::{Args, Delimiter},
-    model::id::{ChannelId, GuildId, MessageId, RoleId},
->>>>>>> ed1c5acb
     prelude::*,
 };
 use sqlx::{mysql::MySqlRow, FromRow, Row};
