--- conflicted
+++ resolved
@@ -253,11 +253,7 @@
             .unwrap_or_default();
 
         let description = format!(
-<<<<<<< HEAD
-            ":musical_note: [Song preview](https://b.ppy.sh/preview/{mapset_id}.mp3)\n\
-=======
             ":musical_note: [Song preview](https://b.ppy.sh/preview/{mapset_id}.mp3) \
->>>>>>> 3d59afdf
             :frame_photo: [Full background](https://assets.ppy.sh/beatmaps/{mapset_id}/covers/raw.jpg)",
             mapset_id = mapset.mapset_id
         );
