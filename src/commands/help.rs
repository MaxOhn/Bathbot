--- conflicted
+++ resolved
@@ -138,47 +138,6 @@
                 })
             };
         }
-<<<<<<< HEAD
-        debug_assert!(
-            value.chars().count() < FIELD_VALUE_SIZE,
-            "field value size {} > {} [{}]",
-            value.chars().count(),
-            FIELD_VALUE_SIZE,
-            group.name,
-        );
-        let size_addition = group.name.len() + value.len();
-        debug_assert!(
-            size_addition < EMBED_SIZE,
-            "embed size {} > {} [{}]",
-            size_addition,
-            EMBED_SIZE,
-            group.name
-        );
-        eb = if size + size_addition > EMBED_SIZE {
-            if let Err(why) = send_help_chunk(ctx, channel.id, owner, eb.build()?).await {
-                warn!("Error while sending help chunk: {}", why);
-                let content = "Could not DM you, have you disabled it?";
-                return msg.error(ctx, content).await;
-            }
-            size = size_addition;
-            EmbedBuilder::new()
-                .color(DARK_GREEN)
-                .unwrap()
-                .field(EmbedField {
-                    name: group.name.clone(),
-                    value,
-                    inline: false,
-                })
-        } else {
-            size += size_addition;
-            eb.field(EmbedField {
-                name: group.name.clone(),
-                value,
-                inline: false,
-            })
-        };
-=======
->>>>>>> 6a9574e3
     }
     let embed = eb.build()?;
     if !embed.fields.is_empty() {
