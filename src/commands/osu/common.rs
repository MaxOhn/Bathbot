use crate::{
    arguments::MultNameArgs,
    database::MySQL,
    embeds::{CommonEmbed, EmbedData},
    pagination::{CommonPagination, Pagination},
    util::{discord, globals::OSU_API_ISSUE, MessageExt},
    DiscordLinks, Osu,
};

use itertools::Itertools;
use rayon::prelude::*;
use rosu::{
    backend::requests::{BeatmapRequest, UserRequest},
    models::{Beatmap, GameMode, Score, User},
};
use serenity::{
    framework::standard::{macros::command, Args, CommandError, CommandResult},
    model::prelude::Message,
    prelude::Context,
};
use std::{
    collections::{HashMap, HashSet},
    convert::From,
    fmt::Write,
    sync::Arc,
};

#[allow(clippy::cognitive_complexity)]
async fn common_send(mode: GameMode, ctx: &Context, msg: &Message, args: Args) -> CommandResult {
    let mut args = MultNameArgs::new(args, 10);
    let names = match args.names.len() {
        0 => {
            msg.channel_id
                .say(
                    ctx,
                    "You need to specify at least one osu username. \
                    If you're not linked, you must specify at least two names.",
                )
                .await?
                .reaction_delete(ctx, msg.author.id)
                .await;
            return Ok(());
        }
        1 => {
            let data = ctx.data.read().await;
            let links = data.get::<DiscordLinks>().unwrap();
            match links.get(msg.author.id.as_u64()) {
                Some(name) => {
                    args.names.insert(name.clone());
                }
                None => {
                    msg.channel_id
                        .say(
                            ctx,
                            "Since you're not linked via `<link`, \
                            you must specify at least two names.",
                        )
                        .await?
                        .reaction_delete(ctx, msg.author.id)
                        .await;
                    return Ok(());
                }
            }
            args.names
        }
        _ => args.names,
    };
    if names.iter().collect::<HashSet<_>>().len() == 1 {
        msg.channel_id
            .say(ctx, "Give at least two different names.")
            .await?
            .reaction_delete(ctx, msg.author.id)
            .await;
        return Ok(());
    }

    // Retrieve all users and their top scores
    let requests: HashMap<String, UserRequest> = names
        .iter()
        .map(|name| (name.clone(), UserRequest::with_username(name).mode(mode)))
        .collect();
    let (users, mut all_scores): (HashMap<u32, User>, Vec<Vec<Score>>) = {
        let data = ctx.data.read().await;
        let osu = data.get::<Osu>().unwrap();
        let mut users = HashMap::with_capacity(requests.len());
        let mut all_scores = Vec::with_capacity(requests.len());
        for (name, request) in requests.into_iter() {
            let user = match request.queue_single(&osu).await {
                Ok(result) => match result {
                    Some(user) => user,
                    None => {
                        msg.channel_id
                            .say(ctx, format!("User `{}` was not found", name))
                            .await?
                            .reaction_delete(ctx, msg.author.id)
                            .await;
                        return Ok(());
                    }
                },
                Err(why) => {
                    msg.channel_id
                        .say(ctx, OSU_API_ISSUE)
                        .await?
                        .reaction_delete(ctx, msg.author.id)
                        .await;
                    return Err(CommandError::from(why.to_string()));
                }
            };
            let scores = match user.get_top_scores(&osu, 100, mode).await {
                Ok(scores) => scores,
                Err(why) => {
                    msg.channel_id
                        .say(ctx, OSU_API_ISSUE)
                        .await?
                        .reaction_delete(ctx, msg.author.id)
                        .await;
                    return Err(CommandError::from(why.to_string()));
                }
            };
            users.insert(user.user_id, user);
            all_scores.push(scores);
        }
        (users, all_scores)
    };

    // Consider only scores on common maps
    let mut map_ids: HashSet<u32> = all_scores
        .iter()
        .map(|scores| {
            scores
                .iter()
                .map(|s| s.beatmap_id.unwrap())
                .collect::<HashSet<u32>>()
        })
        .flatten()
        .collect();
    map_ids.retain(|&id| {
        all_scores
            .iter()
            .all(|scores| scores.iter().any(|s| s.beatmap_id.unwrap() == id))
    });
    all_scores
        .par_iter_mut()
        .for_each(|scores| scores.retain(|s| map_ids.contains(&s.beatmap_id.unwrap())));

    // Flatten scores, sort by beatmap id, then group by beatmap id
    let mut all_scores: Vec<Score> = all_scores.into_iter().flatten().collect();
    all_scores.sort_by(|s1, s2| s1.beatmap_id.cmp(&s2.beatmap_id));
    let mut all_scores: HashMap<u32, Vec<Score>> = all_scores
        .into_iter()
        .group_by(|score| score.beatmap_id.unwrap())
        .into_iter()
        .map(|(map_id, scores)| (map_id, scores.collect()))
        .collect();

    // Sort each group by pp value, then take the best 3
    all_scores.par_iter_mut().for_each(|(_, scores)| {
        scores.sort_by(|s1, s2| s2.pp.partial_cmp(&s1.pp).unwrap());
        scores.truncate(3);
    });

    // Consider only the top 10 maps with the highest avg pp among the users
    let mut pp_avg: Vec<(u32, f32)> = all_scores
        .par_iter()
        .map(|(&map_id, scores)| {
            let sum = scores.iter().fold(0.0, |sum, next| sum + next.pp.unwrap());
            (map_id, sum / scores.len() as f32)
        })
        .collect();
    pp_avg.sort_by(|a, b| b.1.partial_cmp(&a.1).unwrap());

    // Try retrieving all maps of common scores from the database
    let mut maps: HashMap<u32, Beatmap> = {
        let map_ids: Vec<u32> = map_ids.iter().copied().collect();
        let data = ctx.data.read().await;
        let mysql = data.get::<MySQL>().unwrap();
        mysql
            .get_beatmaps(&map_ids)
            .unwrap_or_else(|_| HashMap::default())
    };
    let amount_common = map_ids.len();
    map_ids.retain(|id| !maps.contains_key(id));

    // Retrieve all missing maps from the API
    let missing_maps = if !map_ids.is_empty() {
        let data = ctx.data.read().await;
        let osu = data.get::<Osu>().unwrap();
        let mut missing_maps = Vec::with_capacity(map_ids.len());
        for id in map_ids {
            let req = BeatmapRequest::new().map_id(id);
            let map = match req.queue_single(&osu).await {
                Ok(result) => match result {
                    Some(map) => {
                        maps.insert(map.beatmap_id, map.clone());
                        map
                    }
                    None => {
                        msg.channel_id
                            .say(ctx, "Unexpected response from the API, blame bade")
                            .await?
                            .reaction_delete(ctx, msg.author.id)
                            .await;
                        return Ok(());
                    }
                },
                Err(why) => {
                    msg.channel_id
                        .say(ctx, OSU_API_ISSUE)
                        .await?
                        .reaction_delete(ctx, msg.author.id)
                        .await;
                    return Err(CommandError::from(why.to_string()));
                }
            };
            missing_maps.push(map);
        }
        Some(missing_maps)
    } else {
        None
    };

    // Accumulate all necessary data
    let len = names.len();
    let names_join = names
        .into_iter()
        .collect::<Vec<_>>()
        .chunks(len - 1)
        .map(|chunk| chunk.join("`, `"))
        .join("` and `");
    let mut content = format!("`{}`", names_join);
    if amount_common == 0 {
        content.push_str(" have no common scores");
    } else {
        let _ = write!(
            content,
            " have {} common beatmap{} in their top 100",
            amount_common,
            if amount_common > 1 { "s" } else { "" }
        );
    }

    // Keys have no strict order, hence inconsistent result
    let user_ids: Vec<u32> = users.keys().copied().collect();
    let thumbnail = match discord::get_combined_thumbnail(&user_ids).await {
        Ok(thumbnail) => thumbnail,
        Err(why) => {
            warn!("Error while combining avatars: {}", why);
            Vec::default()
<<<<<<< HEAD
        });
    let id_pps = &pp_avg[..10.min(pp_avg.len())];
    let data = CommonEmbed::new(&users, &all_scores, &maps, id_pps, 0);
=======
        }
    };
    let data = BasicEmbedData::create_common(
        &users,
        &all_scores,
        &maps,
        &pp_avg[..10.min(pp_avg.len())], // TODO: Test case pp_avg.len() = 0
        0,
    );
>>>>>>> cf123f6d

    // Creating the embed
    let resp = msg
        .channel_id
        .send_message(ctx, |m| {
            if !thumbnail.is_empty() {
                let bytes: &[u8] = &thumbnail;
                m.add_file((bytes, "avatar_fuse.png"));
            }
            m.content(content)
                .embed(|e| data.build(e).thumbnail("attachment://avatar_fuse.png"))
        })
        .await;

    // Add missing maps to database
    if let Some(maps) = missing_maps {
        let data = ctx.data.read().await;
        let mysql = data.get::<MySQL>().unwrap();
        if let Err(why) = mysql.insert_beatmaps(maps) {
            warn!(
                "Could not add missing maps of common command to DB: {}",
                why
            );
        }
    }

    // Skip pagination if too few entries
    if pp_avg.len() <= 10 {
        resp?.reaction_delete(ctx, msg.author.id).await;
        return Ok(());
    }

    // Pagination
    let pagination = CommonPagination::new(
        ctx,
        resp?,
        msg.author.id,
        users,
        all_scores,
        maps,
        pp_avg,
        "attachment://avatar_fuse.png".to_owned(),
    )
    .await;
    let cache = Arc::clone(&ctx.cache);
    let http = Arc::clone(&ctx.http);
    tokio::spawn(async move {
        if let Err(why) = pagination.start(cache, http).await {
            warn!("Pagination error: {}", why)
        }
    });
    Ok(())
}

#[command]
#[description = "Compare the users' top 100 and check which \
                 maps appear in each top list (up to 10 users)"]
#[usage = "[name1] [name2] ..."]
#[example = "badewanne3 \"nathan on osu\" idke"]
pub async fn common(ctx: &Context, msg: &Message, args: Args) -> CommandResult {
    common_send(GameMode::STD, ctx, msg, args).await
}

#[command]
#[description = "Compare the mania users' top 100 and check which \
                 maps appear in each top list (up to 10 users)"]
#[usage = "[name1] [name2] ..."]
#[example = "badewanne3 \"nathan on osu\" idke"]
#[aliases("commonm")]
pub async fn commonmania(ctx: &Context, msg: &Message, args: Args) -> CommandResult {
    common_send(GameMode::MNA, ctx, msg, args).await
}

#[command]
#[description = "Compare the taiko users' top 100 and check which \
                 maps appear in each top list (up to 10 users)"]
#[usage = "[name1] [name2] ..."]
#[example = "badewanne3 \"nathan on osu\" idke"]
#[aliases("commont")]
pub async fn commontaiko(ctx: &Context, msg: &Message, args: Args) -> CommandResult {
    common_send(GameMode::TKO, ctx, msg, args).await
}

#[command]
#[description = "Compare the ctb users' top 100 and check which \
                 maps appear in each top list (up to 10 users)"]
#[usage = "[name1] [name2] ..."]
#[example = "badewanne3 \"nathan on osu\" idke"]
#[aliases("commonc")]
pub async fn commonctb(ctx: &Context, msg: &Message, args: Args) -> CommandResult {
    common_send(GameMode::CTB, ctx, msg, args).await
}<|MERGE_RESOLUTION|>--- conflicted
+++ resolved
@@ -246,21 +246,10 @@
         Err(why) => {
             warn!("Error while combining avatars: {}", why);
             Vec::default()
-<<<<<<< HEAD
-        });
+        }
+    };
     let id_pps = &pp_avg[..10.min(pp_avg.len())];
     let data = CommonEmbed::new(&users, &all_scores, &maps, id_pps, 0);
-=======
-        }
-    };
-    let data = BasicEmbedData::create_common(
-        &users,
-        &all_scores,
-        &maps,
-        &pp_avg[..10.min(pp_avg.len())], // TODO: Test case pp_avg.len() = 0
-        0,
-    );
->>>>>>> cf123f6d
 
     // Creating the embed
     let resp = msg
